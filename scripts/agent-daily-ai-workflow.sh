--- conflicted
+++ resolved
@@ -108,13 +108,7 @@
     # 7. Quality Gates Check
     if [[ -f "$SCRIPT_DIR/quality-gates.sh" ]]; then
         echo -e "\n${BLUE}[7/10]${NC} Checking quality gates..."
-<<<<<<< HEAD
-        "$SCRIPT_DIR/quality-gates.sh" check \
-            --services "$AGENT_SERVICES" \
-            --agent "$AGENT_ID" 2>/dev/null || \
-=======
         "$SCRIPT_DIR/quality-gates.sh" pre-commit 2>/dev/null || \
->>>>>>> f3faa959
             echo "  ✅ Quality gates not configured yet"
     fi
     
