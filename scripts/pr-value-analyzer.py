#!/usr/bin/env python3
"""
PR Value Analyzer - Automated Business & Technical Value Collection

This script analyzes PRs to extract and calculate business value metrics,
technical achievements, and future impact projections for achievement tracking.
"""

import json
import subprocess
import re
from datetime import datetime
from typing import Dict, List, Any
import os
import sys
import math


class PRValueAnalyzer:
    """Analyzes PR content to extract business and technical value metrics."""

    def __init__(self, pr_number: str):
        self.pr_number = pr_number
        self.metrics = {
            "pr_number": pr_number,
            "timestamp": datetime.now().isoformat(),
            "business_metrics": {},
            "technical_metrics": {},
            "achievement_tags": [],
            "kpis": {},
            "future_impact": {},
        }

    def analyze_performance_metrics(self, pr_body: str) -> Dict[str, Any]:
        """Extract performance metrics from PR body."""
        metrics = {}

        # RPS (Requests Per Second)
        rps_match = re.search(r"(\d+\.?\d*)\s*RPS", pr_body, re.IGNORECASE)
        if rps_match:
            metrics["peak_rps"] = float(rps_match.group(1))

        # Latency
        latency_match = re.search(r"<(\d+)ms", pr_body)
        if latency_match:
            metrics["latency_ms"] = int(latency_match.group(1))

        # Success Rate
        success_match = re.search(r"(\d+)%\s*success", pr_body, re.IGNORECASE)
        if success_match:
            metrics["success_rate"] = int(success_match.group(1))

        # Test Coverage
        coverage_match = re.search(
            r"(\d+)%\s*(?:test\s*)?coverage", pr_body, re.IGNORECASE
        )
        if coverage_match:
            metrics["test_coverage"] = int(coverage_match.group(1))

        return metrics

    def calculate_business_value(self, performance_metrics: Dict) -> Dict[str, Any]:
        """Calculate business value based on performance metrics with realistic assumptions."""
        value = {}

        # Extract metrics
        rps = performance_metrics.get("peak_rps", 200)
        latency = performance_metrics.get("latency_ms", 500)
        test_coverage = performance_metrics.get("test_coverage", 50)

        # More realistic baselines
        baseline_rps = 500  # Typical existing service
        baseline_latency = 800  # Typical unoptimized latency

        # Performance improvements
        if rps > 0 and baseline_rps > 0:
            throughput_improvement = rps / baseline_rps
            latency_improvement = baseline_latency / latency if latency > 0 else 1

            value["throughput_improvement_percent"] = round(
                (throughput_improvement - 1) * 100, 1
            )

            # Combined performance factor
            performance_factor = (throughput_improvement * 0.7) + (
                latency_improvement * 0.3
            )

            # Infrastructure savings (more realistic)
            # $12k/server/year, 1 server per 200 RPS baseline
            baseline_servers = math.ceil(baseline_rps / 200)
            current_servers = math.ceil(rps / (200 * performance_factor))
            servers_saved = max(0, baseline_servers - current_servers)

            server_savings = servers_saved * 12000  # $12k per server/year

            # Additional savings
            bandwidth_savings = 0
            if latency_improvement > 1.2:  # 20% improvement
                # Estimate bandwidth savings from faster responses
                monthly_bandwidth_gb = 10000  # 10TB/month typical
                bandwidth_reduction = (latency_improvement - 1) * 0.1
                bandwidth_savings = (
                    monthly_bandwidth_gb * bandwidth_reduction * 0.09 * 12
                )  # $0.09/GB

            value["infrastructure_savings_estimate"] = round(
                server_savings + bandwidth_savings, 0
            )
            value["servers_reduced"] = servers_saved

            # Confidence level
            if performance_factor < 1.5:
                value["confidence_level"] = "high"
            elif performance_factor < 3.0:
                value["confidence_level"] = "medium"
            else:
                value["confidence_level"] = "low"

        # User experience score
        if latency < 100:
            value["user_experience_score"] = 10
        elif latency < 200:
            value["user_experience_score"] = 9
        elif latency < 500:
            value["user_experience_score"] = 8
        else:
            value["user_experience_score"] = 7

        # Developer productivity (conservative estimates)
        if "peak_rps" in performance_metrics:
            # Assume 10-person team, improvements in search/debug time
            team_size = 10
            search_time_saved_percent = min(
                50, throughput_improvement * 20
            )  # Cap at 50%
            debug_time_saved_percent = min(40, latency_improvement * 15)  # Cap at 40%

            # 20% of time searching, 25% debugging
            hours_saved_per_week = (8 * search_time_saved_percent / 100) + (
                10 * debug_time_saved_percent / 100
            )
            annual_hours_saved = (
                hours_saved_per_week * 48 * team_size
            )  # 48 working weeks

            value["developer_productivity_savings"] = round(
                annual_hours_saved * 150, 0
            )  # $150/hour
            value["productivity_hours_saved"] = round(annual_hours_saved, 0)

        # Quality impact
        if test_coverage > 0:
            # Bug reduction based on coverage
            bug_reduction_percent = min(50, test_coverage * 0.5)  # Cap at 50%
            bugs_prevented_annually = round(
                20 * 12 * bug_reduction_percent / 100, 0
            )  # 20 bugs/month baseline

            value["quality_improvement_savings"] = (
                bugs_prevented_annually * 5000
            )  # $5k per bug
            value["bugs_prevented_annually"] = bugs_prevented_annually

        # Total savings and ROI calculation
        total_savings = (
            value.get("infrastructure_savings_estimate", 0)
            + value.get("developer_productivity_savings", 0)
            + value.get("quality_improvement_savings", 0)
        )

        if total_savings > 0:
            # More realistic development cost with overhead
            base_dev_hours = 320  # 2 devs × 4 weeks
            dev_cost = base_dev_hours * 150  # $150/hour
            qa_cost = dev_cost * 0.3  # 30% QA overhead
            deployment_cost = dev_cost * 0.2  # 20% deployment overhead
            maintenance_year_one = dev_cost * 0.15  # 15% maintenance

            total_investment = (
                dev_cost + qa_cost + deployment_cost + maintenance_year_one
            )

            # Risk-adjusted ROI
            risk_factor = 0.8  # 80% success probability
            risk_adjusted_savings = total_savings * risk_factor

            value["total_annual_savings"] = round(total_savings, 0)
            value["risk_adjusted_savings"] = round(risk_adjusted_savings, 0)
            value["total_investment"] = round(total_investment, 0)
            value["roi_year_one_percent"] = round(
                (risk_adjusted_savings / total_investment) * 100, 0
            )

            if risk_adjusted_savings > 0:
                value["payback_period_months"] = round(
                    total_investment / risk_adjusted_savings * 12, 1
                )

            # 3-year ROI
            value["roi_three_year_percent"] = round(
                (risk_adjusted_savings * 3 / total_investment) * 100, 0
            )

        return value

    def calculate_realistic_performance_score(
        self, current_rps: float, latency_ms: float, error_rate: float
    ) -> float:
        """Calculate realistic performance score (0-10) using logarithmic scale."""
        # RPS scoring (logarithmic scale)
        if current_rps >= 10000:
            rps_score = 10
        elif current_rps >= 5000:
            rps_score = 9
        elif current_rps >= 2000:
            rps_score = 8
        elif current_rps >= 1000:
            rps_score = 7
        elif current_rps >= 500:
            rps_score = 6
        elif current_rps >= 200:
            rps_score = 5
        else:
            rps_score = max(1, current_rps / 40)

        # Latency scoring
        if latency_ms <= 50:
            latency_score = 10
        elif latency_ms <= 100:
            latency_score = 9
        elif latency_ms <= 200:
            latency_score = 8
        elif latency_ms <= 500:
            latency_score = 6
        elif latency_ms <= 1000:
            latency_score = 4
        else:
            latency_score = 2

        # Error rate scoring
        if error_rate <= 0.001:  # 0.1%
            error_score = 10
        elif error_rate <= 0.01:  # 1%
            error_score = 8
        elif error_rate <= 0.05:  # 5%
            error_score = 5
        else:
            error_score = 2

        # Weighted average (RPS and latency more important than error rate)
        return round((rps_score * 0.4 + latency_score * 0.4 + error_score * 0.2), 1)

    def extract_achievement_tags(self, pr_body: str) -> List[str]:
        """Extract achievement tags from PR body."""
        tags = []

        # Performance achievements
        if re.search(r"\d+\.?\d*\s*RPS", pr_body, re.IGNORECASE):
            tags.append("high_performance_implementation")

        # Cost optimization
        if re.search(r"cost.*reduction|savings", pr_body, re.IGNORECASE):
            tags.append("cost_optimization")

        # Kubernetes/DevOps
        if re.search(r"kubernetes|k8s|helm", pr_body, re.IGNORECASE):
            tags.append("kubernetes_deployment")

        # AI/ML features
        if re.search(r"RAG|embedding|vector|AI|ML", pr_body, re.IGNORECASE):
            tags.append("ai_ml_feature")

        # Production readiness
        if re.search(
            r"production.*ready|monitoring|health.*check", pr_body, re.IGNORECASE
        ):
            tags.append("production_ready")

        return tags

    def analyze_code_changes(self) -> Dict[str, Any]:
        """Analyze code changes in the PR."""
        try:
            # Get PR diff statistics using git since gh doesn't support --stat
            # First get the base branch
            base_result = subprocess.run(
                ["gh", "pr", "view", self.pr_number, "--json", "baseRefName"],
                capture_output=True,
                text=True,
            )

            if base_result.returncode == 0:
                base_data = json.loads(base_result.stdout)
                base_branch = base_data.get("baseRefName", "main")

                # Use git diff --stat with the base branch
                result = subprocess.run(
                    ["git", "diff", "--stat", f"origin/{base_branch}"],
                    capture_output=True,
                    text=True,
                )

                # If origin branch doesn't exist, try without origin prefix
                if result.returncode != 0:
                    result = subprocess.run(
                        ["git", "diff", "--stat", base_branch],
                        capture_output=True,
                        text=True,
                    )

                    # Additional fallback for CI environments
                    if result.returncode != 0:
                        result = subprocess.run(
                            ["git", "diff", "--stat", "HEAD~1"],
                            capture_output=True,
                            text=True,
                        )
            else:
                # Fallback to main branch
                result = subprocess.run(
                    ["git", "diff", "--stat", "origin/main"],
                    capture_output=True,
                    text=True,
                )

                # If origin/main doesn't exist, try main, then HEAD~1 as fallback
                if result.returncode != 0:
                    result = subprocess.run(
                        ["git", "diff", "--stat", "main"],
                        capture_output=True,
                        text=True,
                    )

                    # Final fallback for CI environments
                    if result.returncode != 0:
                        result = subprocess.run(
                            ["git", "diff", "--stat", "HEAD~1"],
                            capture_output=True,
                            text=True,
                        )

            if base_result.returncode == 0:
                base_data = json.loads(base_result.stdout)
                base_branch = base_data.get("baseRefName", "main")

                # Use git diff --stat with the base branch
                result = subprocess.run(
                    ["git", "diff", "--stat", f"origin/{base_branch}"],
                    capture_output=True,
                    text=True,
                )

                # If origin branch doesn't exist, try without origin prefix
                if result.returncode != 0:
                    result = subprocess.run(
                        ["git", "diff", "--stat", base_branch],
                        capture_output=True,
                        text=True,
                    )

                    # Additional fallback for CI environments
                    if result.returncode != 0:
                        result = subprocess.run(
                            ["git", "diff", "--stat", "HEAD~1"],
                            capture_output=True,
                            text=True,
                        )
            else:
                # Fallback to main branch
                result = subprocess.run(
                    ["git", "diff", "--stat", "origin/main"],
                    capture_output=True,
                    text=True,
                )

                # If origin/main doesn't exist, try main, then HEAD~1 as fallback
                if result.returncode != 0:
                    result = subprocess.run(
                        ["git", "diff", "--stat", "main"],
                        capture_output=True,
                        text=True,
                    )

                    # Final fallback for CI environments
                    if result.returncode != 0:
                        result = subprocess.run(
                            ["git", "diff", "--stat", "HEAD~1"],
                            capture_output=True,
                            text=True,
                        )

            if result.returncode == 0:
                stats_text = result.stdout

                # Extract file count and line changes
                files_match = re.search(r"(\d+)\s+files?\s+changed", stats_text)
                insertions_match = re.search(r"(\d+)\s+insertions?\(\+\)", stats_text)
                deletions_match = re.search(r"(\d+)\s+deletions?\(-\)", stats_text)

                return {
                    "files_changed": int(files_match.group(1)) if files_match else 0,
                    "lines_added": int(insertions_match.group(1))
                    if insertions_match
                    else 0,
                    "lines_deleted": int(deletions_match.group(1))
                    if deletions_match
                    else 0,
                    "code_churn": (
                        int(insertions_match.group(1)) if insertions_match else 0
                    )
                    + (int(deletions_match.group(1)) if deletions_match else 0),
                }
            else:
                # Git diff failed, continue without code metrics (not critical)
                print(f"Warning: Failed to get PR diff stats: {result.stderr}")
                return {
                    "files_changed": 0,
                    "lines_added": 0,
                    "lines_deleted": 0,
                    "code_churn": 0,
                }
        except Exception as e:
            print(f"Error analyzing code changes: {e}")
            return {
                "files_changed": 0,
                "lines_added": 0,
                "lines_deleted": 0,
                "code_churn": 0,
            }

    def calculate_innovation_score(self, pr_body: str, code_metrics: Dict) -> float:
        """Calculate innovation score based on PR content."""
        score = 5.0  # Base score

        # Innovation indicators
        innovation_keywords = [
            "novel",
            "innovative",
            "breakthrough",
            "advanced",
            "optimization",
            "performance",
            "scalability",
            "architecture",
        ]

        for keyword in innovation_keywords:
            if re.search(keyword, pr_body, re.IGNORECASE):
                score += 0.5

        # Code complexity indicator
        if code_metrics.get("files_changed", 0) > 20:
            score += 1.0
        if code_metrics.get("lines_added", 0) > 1000:
            score += 1.0

        # Cap at 10
        return min(score, 10.0)

    def generate_future_impact(self, business_value: Dict, performance: Dict) -> Dict:
        """Project future impact based on current metrics."""
        impact = {}

        # Revenue impact projection
        if "user_experience_score" in business_value:
            ux_score = business_value["user_experience_score"]
            # Better UX correlates with revenue
            impact["revenue_impact_3yr"] = round(ux_score * 500000 * 0.1, 0)

        # Market positioning
        if performance.get("peak_rps", 0) > 500:
            impact["competitive_advantage"] = "high"
            impact["market_differentiation"] = "performance_leader"

        # Technical debt reduction
        if performance.get("test_coverage", 0) > 90:
            impact["technical_debt_reduction"] = "significant"
            impact["maintenance_cost_reduction_percent"] = 30

        return impact

    def run_analysis(self):
        """Run complete PR analysis."""
        print(f"🔍 Analyzing PR #{self.pr_number}...")

        # Get PR details
        try:
            result = subprocess.run(
                ["gh", "pr", "view", self.pr_number, "--json", "body,title,author"],
                capture_output=True,
                text=True,
                timeout=30,  # Add timeout to prevent hanging
            )

            if result.returncode != 0:
                print(f"❌ Failed to fetch PR details: {result.stderr}")
                return None

            if not result.stdout.strip():
                print("❌ Empty response from GitHub CLI")
                return None

            try:
                pr_data = json.loads(result.stdout)
            except json.JSONDecodeError as e:
                print(f"❌ Failed to parse JSON response: {e}")
                print(f"Response: {result.stdout[:500]}...")
                return None

            if pr_data is None:
                print("❌ GitHub returned null data")
                return None

            pr_body = pr_data.get("body", "")

            # Fallback: if PR body is empty, try alternative fetch
            if not pr_body:
                print("ℹ️ PR body empty, trying alternative fetch...")
                fallback_result = subprocess.run(
                    ["gh", "pr", "view", self.pr_number],
                    capture_output=True,
                    text=True,
                    timeout=15,
                )
                if fallback_result.returncode == 0:
                    pr_body = fallback_result.stdout
                    print("✅ Retrieved PR content via fallback method")
                else:
                    print("⚠️ No PR body available, continuing with limited analysis")

            # Fallback: if PR body is empty, try alternative fetch
            if not pr_body:
                print("ℹ️ PR body empty, trying alternative fetch...")
                fallback_result = subprocess.run(
                    ["gh", "pr", "view", self.pr_number],
                    capture_output=True,
                    text=True,
                    timeout=15,
                )
                if fallback_result.returncode == 0:
                    pr_body = fallback_result.stdout
                    print("✅ Retrieved PR content via fallback method")
                else:
                    print("⚠️ No PR body available, continuing with limited analysis")

            # Extract performance metrics
            performance = self.analyze_performance_metrics(pr_body)
            self.metrics["technical_metrics"]["performance"] = performance

            # Calculate business value
            business_value = self.calculate_business_value(performance)
            self.metrics["business_metrics"] = business_value

            # Extract achievement tags
            tags = self.extract_achievement_tags(pr_body)
            self.metrics["achievement_tags"] = tags

            # Analyze code changes
            code_metrics = self.analyze_code_changes()
            self.metrics["technical_metrics"]["code_metrics"] = code_metrics

            # Calculate innovation score
            innovation = self.calculate_innovation_score(pr_body, code_metrics)
            self.metrics["technical_metrics"]["innovation_score"] = innovation

            # Generate future impact
            impact = self.generate_future_impact(business_value, performance)
            self.metrics["future_impact"] = impact

            # Add warnings for unrealistic metrics
            warnings = []
            if business_value.get("throughput_improvement_percent", 0) > 200:
                warnings.append("Throughput improvement >200% may be unrealistic")
            if business_value.get("infrastructure_savings_estimate", 0) > 50000:
                warnings.append("Infrastructure savings >$50k/year needs validation")
            if business_value.get("roi_year_one_percent", 0) > 300:
                warnings.append("ROI >300% is exceptional - verify calculations")

            self.metrics["warnings"] = warnings

            # Generate KPIs
            self.metrics["kpis"] = {
                "performance_score": self.calculate_realistic_performance_score(
                    performance.get("peak_rps", 0),
                    performance.get("latency_ms", 500),
                    performance.get("error_rate", 0.02),
                ),
                "quality_score": performance.get("test_coverage", 0) / 10,
                "business_value_score": min(
                    10,
                    max(
                        0,
                        (
                            business_value.get("roi_year_one_percent", 0) / 30
                        ),  # More realistic scaling
                    ),
                ),
                "innovation_score": innovation,
                "overall_score": 0,  # Will be calculated after
            }

            # Calculate overall score properly
            self.metrics["kpis"]["overall_score"] = round(
                (
                    self.metrics["kpis"]["performance_score"]
                    + self.metrics["kpis"]["quality_score"]
                    + self.metrics["kpis"]["innovation_score"]
                )
                / 3,
                1,
            )

            return self.metrics

        except Exception as e:
            print(f"❌ Error during analysis: {e}")
            return None

    def save_results(self, output_file: str = None):
        """Save analysis results to file."""
        if not output_file:
            output_file = f"pr_{self.pr_number}_value_analysis.json"

        with open(output_file, "w") as f:
            json.dump(self.metrics, f, indent=2)

        print(f"✅ Results saved to {output_file}")

    def print_summary(self):
        """Print analysis summary with detailed explanations."""
        print("\n📊 PR Value Analysis Summary")
        print("=" * 50)

        # Detailed score breakdown
        overall_score = self.metrics["kpis"]["overall_score"]
        performance_score = self.metrics["kpis"]["performance_score"]
        quality_score = self.metrics["kpis"]["quality_score"]
        business_value_score = self.metrics["kpis"]["business_value_score"]
        innovation_score = self.metrics["kpis"]["innovation_score"]

        print(
            f"\n🎯 Overall Score: {overall_score}/10 ({self._get_score_status(overall_score)})"
        )
        print("=" * 30)

        # Detailed breakdown with explanations
        print(
            f"{'✅' if innovation_score >= 6 else '❌'} Innovation: {innovation_score}/10 ({self._get_innovation_explanation(innovation_score)})"
        )
        print(
            f"{'✅' if performance_score >= 6 else '❌'} Performance: {performance_score}/10 ({self._get_performance_explanation(performance_score)})"
        )
        print(
            f"{'✅' if quality_score >= 6 else '❌'} Quality: {quality_score}/10 ({self._get_quality_explanation(quality_score)})"
        )
        print(
            f"{'✅' if business_value_score >= 6 else '❌'} Business Value: {business_value_score}/10 ({self._get_business_explanation(business_value_score)})"
        )

        # Improvement suggestions
        suggestions = self._generate_improvement_suggestions()
        if suggestions:
            print("\n💡 How to Improve Your PR Score:")
            for suggestion in suggestions:
                print(f"  • {suggestion}")

        # Detailed score breakdown
        overall_score = self.metrics["kpis"]["overall_score"]
        performance_score = self.metrics["kpis"]["performance_score"]
        quality_score = self.metrics["kpis"]["quality_score"]
        business_value_score = self.metrics["kpis"]["business_value_score"]
        innovation_score = self.metrics["kpis"]["innovation_score"]

        print(
            f"\n🎯 Overall Score: {overall_score}/10 ({self._get_score_status(overall_score)})"
        )
        print("=" * 30)

        # Detailed breakdown with explanations
        print(
            f"{'✅' if innovation_score >= 6 else '❌'} Innovation: {innovation_score}/10 ({self._get_innovation_explanation(innovation_score)})"
        )
        print(
            f"{'✅' if performance_score >= 6 else '❌'} Performance: {performance_score}/10 ({self._get_performance_explanation(performance_score)})"
        )
        print(
            f"{'✅' if quality_score >= 6 else '❌'} Quality: {quality_score}/10 ({self._get_quality_explanation(quality_score)})"
        )
        print(
            f"{'✅' if business_value_score >= 6 else '❌'} Business Value: {business_value_score}/10 ({self._get_business_explanation(business_value_score)})"
        )

        # Improvement suggestions
        suggestions = self._generate_improvement_suggestions()
        if suggestions:
            print("\n💡 How to Improve Your PR Score:")
            for suggestion in suggestions:
                print(f"  • {suggestion}")

        print("\n💰 Business Metrics:")
        for key, value in self.metrics["business_metrics"].items():
            print(f"  • {key}: {value}")

        print("\n🚀 Technical Metrics:")
        perf = self.metrics["technical_metrics"].get("performance", {})
        for key, value in perf.items():
            print(f"  • {key}: {value}")

        print("\n🏷️  Achievement Tags:")
        for tag in self.metrics["achievement_tags"]:
            print(f"  • {tag}")

        print("\n📈 Detailed KPIs:")
        for key, value in self.metrics["kpis"].items():
            print(f"  • {key}: {value}")

        print("\n🔮 Future Impact:")
        for key, value in self.metrics["future_impact"].items():
            print(f"  • {key}: {value}")

        # Add calculation explanations
        print("\n📐 How Metrics Are Calculated:")
        print("  • ROI = (Annual Savings / Dev Cost) × 100")
        print("  • Infrastructure Savings = $120k × (Perf Factor - 1) / Perf Factor")
        print("  • Overall Score = (Performance + Quality + Innovation) / 3")
        print("  • Time Savings = Hours/Week × 50 weeks × $100/hour")

        # Scoring thresholds
        print("\n🎯 Scoring Thresholds:")
        print("  • 8.0-10.0: Excellent (Automatic merge approval)")
        print("  • 6.0-7.9: Good (Review recommended)")
        print("  • 0.0-5.9: Needs improvement (Enhancement required)")

    def _get_score_status(self, score: float) -> str:
        """Get score status description."""
        if score >= 8.0:
            return "Excellent ⭐"
        elif score >= 6.0:
            return "Good ✅"
        else:
            return "Needs Improvement ⚠️"

    def _get_innovation_explanation(self, score: float) -> str:
        """Explain innovation score."""
        if score >= 8.0:
            return "exceptional technical complexity and novel approach"
        elif score >= 6.0:
            return "good technical innovation with advanced concepts"
        elif score >= 4.0:
            return "moderate complexity, some innovative elements"
        else:
            return "basic implementation, limited technical innovation"

    def _get_performance_explanation(self, score: float) -> str:
        """Explain performance score."""
        perf_metrics = self.metrics["technical_metrics"].get("performance", {})

        if not perf_metrics or not any(perf_metrics.values()):
            return "no measurable performance metrics detected"
        elif score >= 8.0:
            return "excellent performance metrics documented"
        elif score >= 6.0:
            return "good performance metrics provided"
        else:
            return "performance metrics present but could be improved"

    def _get_quality_explanation(self, score: float) -> str:
        """Explain quality score."""
        perf_metrics = self.metrics["technical_metrics"].get("performance", {})
        test_coverage = perf_metrics.get("test_coverage", 0)

        if test_coverage == 0:
            return "no test coverage metrics detected"
        elif score >= 8.0:
            return f"excellent test coverage ({test_coverage}%)"
        elif score >= 6.0:
            return f"good test coverage ({test_coverage}%)"
        else:
            return f"test coverage needs improvement ({test_coverage}%)"

    def _get_business_explanation(self, score: float) -> str:
        """Explain business value score."""
        business_metrics = self.metrics["business_metrics"]

        if not business_metrics or not any(business_metrics.values()):
            return "no ROI/cost savings metrics detected"
        elif score >= 8.0:
            return "strong business value with clear ROI"
        elif score >= 6.0:
            return "good business value demonstrated"
        else:
            return "business value present but could be quantified better"

    def _generate_improvement_suggestions(self) -> list:
        """Generate specific improvement suggestions."""
        suggestions = []
        kpis = self.metrics["kpis"]
        perf_metrics = self.metrics["technical_metrics"].get("performance", {})
        business_metrics = self.metrics["business_metrics"]

        if not business_metrics.get("roi_year_one_percent"):
            suggestions.append("Calculate ROI: 'Expected ROI: 300% in first year'")
        suggestions.append("Add business impact: 'Improves user experience by 25%'")
        suggestions.append("Include time savings: 'Saves developers 10 hours/week'")
        # Performance suggestions
        if kpis["performance_score"] < 6.0:
            if not perf_metrics.get("peak_rps"):
                suggestions.append(
                    "Add RPS metrics: 'Handles 500+ RPS' or 'Peak performance: 1000 RPS'"
                )
            if not perf_metrics.get("latency_ms"):
                suggestions.append(
                    "Include latency metrics: 'Response time <100ms' or 'p95 latency: 150ms'"
                )
            if not perf_metrics.get("success_rate"):
                suggestions.append(
                    "Document success rates: '99.9% success rate' or '100% uptime'"
                )

        # Quality suggestions
        if kpis["quality_score"] < 6.0:
            if not perf_metrics.get("test_coverage"):
                suggestions.append(
                    "Add test coverage: 'Test coverage: 85%' or '90% code coverage achieved'"
                )
                suggestions.append(
                    "Include testing details: 'Added 50 unit tests' or 'E2E test suite expanded'"
                )

        # Business value suggestions
        if kpis["business_value_score"] < 6.0:
            if not business_metrics.get("infrastructure_savings_estimate"):
                suggestions.append(
                    "Quantify cost savings: 'Reduces infrastructure costs by $15k/year'"
                )
            if not business_metrics.get("roi_year_one_percent"):
                suggestions.append("Calculate ROI: 'Expected ROI: 300% in first year'")
            suggestions.append("Add business impact: 'Improves user experience by 25%'")
            suggestions.append("Include time savings: 'Saves developers 10 hours/week'")

        # Innovation suggestions
        if kpis["innovation_score"] < 8.0:
            suggestions.append(
                "Highlight technical innovation: Use words like 'novel', 'optimization', 'breakthrough'"
            )
            suggestions.append(
                "Explain architectural improvements: 'Advanced caching strategy' or 'Scalable microservices'"
            )

        return suggestions

    def _generate_interview_talking_points(self, results: Dict) -> List[str]:
        """Generate interview-ready talking points."""
        points = []

        # Performance achievements
        if results["technical_metrics"]["performance"].get("peak_rps", 0) > 1000:
            points.append(
                f"Achieved {results['technical_metrics']['performance']['peak_rps']} RPS - exceeding industry standards for similar systems"
            )

        # Cost savings
        if (
            results["business_metrics"].get("infrastructure_savings_estimate", 0)
            > 10000
        ):
            points.append(
                f"Delivered ${results['business_metrics']['infrastructure_savings_estimate']:,} annual infrastructure savings through performance optimization"
            )

        # Quality improvements
        if results["technical_metrics"]["performance"].get("test_coverage", 0) > 80:
            points.append(
                f"Implemented {results['technical_metrics']['performance']['test_coverage']}% test coverage, ensuring production reliability"
            )

        # Innovation
        if results["kpis"]["innovation_score"] > 8:
            points.append(
                "Pioneered novel approach to semantic search using advanced RAG techniques"
            )

        # ROI story
        if results["business_metrics"].get("roi_year_one_percent", 0) > 100:
            points.append(
                f"{results['business_metrics']['roi_year_one_percent']}% first-year ROI with {results['business_metrics'].get('payback_period_months', 'N/A')} month payback"
            )

        # Team impact
        if results["business_metrics"].get("developer_productivity_savings", 0) > 50000:
            points.append(
                f"Improved team productivity by ${results['business_metrics']['developer_productivity_savings']:,}/year"
            )

        return points

    def _generate_article_suggestions(self, results: Dict) -> Dict[str, List[str]]:
        """Generate suggestions for future articles/blog posts."""
        suggestions = {
            "technical_deep_dives": [],
            "business_case_studies": [],
            "best_practices": [],
            "lessons_learned": [],
        }

        # Technical articles
        if results["technical_metrics"]["performance"].get("peak_rps", 0) > 1000:
            suggestions["technical_deep_dives"].append(
                "How We Achieved 1200+ RPS with Python and FastAPI"
            )
            suggestions["technical_deep_dives"].append(
                "Optimizing Kubernetes for High-Performance Microservices"
            )

        if "ai_ml_feature" in results["achievement_tags"]:
            suggestions["technical_deep_dives"].append(
                "Building Production-Ready RAG Pipelines: A Complete Guide"
            )
            suggestions["technical_deep_dives"].append(
                "Semantic Search at Scale: Lessons from Production"
            )

        # Business case studies
        if results["business_metrics"].get("roi_year_one_percent", 0) > 100:
            suggestions["business_case_studies"].append(
                f"Case Study: {results['business_metrics']['roi_year_one_percent']}% ROI from Performance Optimization"
            )

        if results["business_metrics"].get("developer_productivity_savings", 0) > 50000:
            suggestions["business_case_studies"].append(
                "How Semantic Search Saved Our Team 10 Hours/Week"
            )

        # Best practices
        if results["technical_metrics"]["performance"].get("test_coverage", 0) > 80:
            suggestions["best_practices"].append(
                "Achieving 87% Test Coverage in Production Microservices"
            )

        if results["technical_metrics"]["performance"].get("latency_ms", 0) < 200:
            suggestions["best_practices"].append(
                "Sub-200ms Response Times: Architecture and Optimization Strategies"
            )

        # Lessons learned
        suggestions["lessons_learned"].append(
            "From Concept to Production: Building a High-Performance RAG System"
        )
        suggestions["lessons_learned"].append(
            "The Hidden Costs of Poor Performance (And How We Fixed Them)"
        )

        return suggestions

    def _print_metric_explanations(self):
        """Print comprehensive explanations for all metrics."""
        print("\n📐 DETAILED METRIC EXPLANATIONS:")
        print("=" * 60)

        # Business Metrics Explanations
        print("\n💰 BUSINESS METRICS:")
        print("-" * 40)

        business_metrics = self.metrics.get("business_metrics", {})

        print("\n1️⃣ Throughput Improvement Percent:")
        print(f"   Value: {business_metrics.get('throughput_improvement_percent', 0)}%")
        print("   Formula: ((current_rps / baseline_rps) - 1) × 100%")
        print(
            f"   Calculation: (({self.metrics['technical_metrics']['performance'].get('peak_rps', 0)} / 500) - 1) × 100%"
        )
        print("   Meaning: How much faster the system processes requests vs baseline")
        print("   Baseline: 500 RPS (typical microservice performance)")

        print("\n2️⃣ Infrastructure Savings Estimate:")
        print(
            f"   Value: ${business_metrics.get('infrastructure_savings_estimate', 0):,}"
        )
        print("   Formula: servers_reduced × $12k/year + bandwidth_savings")
        print("   Calculation: Based on reduced server needs from performance gains")
        print("   Meaning: Annual cost reduction from needing fewer servers")

        print("\n3️⃣ Servers Reduced:")
        print(f"   Value: {business_metrics.get('servers_reduced', 0)}")
        print("   Formula: floor((current_rps - baseline_rps) / baseline_rps)")
        print("   Meaning: Number of servers eliminated due to performance gains")

        print("\n4️⃣ Developer Productivity Savings:")
        print(
            f"   Value: ${business_metrics.get('developer_productivity_savings', 0):,}"
        )
        print("   Formula: hours_saved × team_size × $150/hour")
        print(
            f"   Hours Saved: {business_metrics.get('productivity_hours_saved', 0)} hours/year"
        )
        print("   Meaning: Cost savings from developers working more efficiently")

        print("\n5️⃣ Quality Improvement Savings:")
        print(f"   Value: ${business_metrics.get('quality_improvement_savings', 0):,}")
        print("   Formula: bugs_prevented × $5k/bug (avg cost to fix in production)")
        print(
            f"   Bugs Prevented: {business_metrics.get('bugs_prevented_annually', 0)}"
        )
        print("   Meaning: Cost avoided by catching bugs before production")

        print("\n6️⃣ Total Annual Savings:")
        print(f"   Value: ${business_metrics.get('total_annual_savings', 0):,}")
        print("   Formula: infrastructure + productivity + quality savings")
        print("   Meaning: Total projected annual cost reduction")

        print("\n7️⃣ Risk Adjusted Savings:")
        print(f"   Value: ${business_metrics.get('risk_adjusted_savings', 0):,}")
        print("   Formula: total_savings × confidence_factor")
        print(f"   Confidence: {business_metrics.get('confidence_level', 'medium')}")
        print("   Meaning: Conservative estimate accounting for uncertainty")

        print("\n8️⃣ Total Investment:")
        print(f"   Value: ${business_metrics.get('total_investment', 0):,}")
        print("   Formula: dev_hours × $150/hour + infrastructure_cost")
        print("   Meaning: Total cost to implement this PR")

        print("\n9️⃣ ROI Year One Percent:")
        print(f"   Value: {business_metrics.get('roi_year_one_percent', 0)}%")
        print("   Formula: ((annual_savings - investment) / investment) × 100%")
        print("   Meaning: Return on investment in the first year")
        print("   Note: >100% means positive ROI within first year")

        print("\n🔟 Payback Period:")
        print(f"   Value: {business_metrics.get('payback_period_months', 0)} months")
        print("   Formula: investment / (annual_savings / 12)")
        print("   Meaning: Time to recover the initial investment")

        print("\n✋ User Experience Score:")
        print(f"   Value: {business_metrics.get('user_experience_score', 0)}/10")
        print("   Formula: Based on response latency")
        print("   - <100ms = 10 (Exceptional)")
        print("   - <200ms = 9 (Excellent)")
        print("   - <500ms = 7 (Good)")
        print("   - >500ms = 5 (Needs improvement)")

        # Performance Metrics Explanations
        print("\n🚀 PERFORMANCE METRICS:")
        print("-" * 40)

        perf = self.metrics["technical_metrics"].get("performance", {})

        print("\n1️⃣ Peak RPS (Requests Per Second):")
        print(f"   Value: {perf.get('peak_rps', 0)}")
        print("   Meaning: Maximum requests the system can handle per second")
        print("   Industry Standards:")
        print("   - <100 RPS: Low traffic")
        print("   - 100-500 RPS: Medium traffic")
        print("   - 500-1000 RPS: High traffic")
        print("   - >1000 RPS: Very high traffic")

        print("\n2️⃣ Latency (Response Time):")
        print(f"   Value: {perf.get('latency_ms', 0)}ms")
        print("   Meaning: Average time to process a request")
        print("   User Perception:")
        print("   - <100ms: Feels instant")
        print("   - 100-300ms: Fast")
        print("   - 300-1000ms: Acceptable")
        print("   - >1000ms: Slow")

        print("\n3️⃣ Test Coverage:")
        print(f"   Value: {perf.get('test_coverage', 0)}%")
        print("   Meaning: Percentage of code covered by tests")
        print("   Quality Standards:")
        print("   - >80%: Excellent")
        print("   - 60-80%: Good")
        print("   - 40-60%: Fair")
        print("   - <40%: Needs improvement")

        # KPI Score Explanations
        print("\n🎯 KEY PERFORMANCE INDICATORS:")
        print("-" * 40)

        kpis = self.metrics.get("kpis", {})

        print("\n1️⃣ Performance Score:")
        print(f"   Value: {kpis.get('performance_score', 0)}/10")
        print("   Formula: Logarithmic scale based on RPS")
        print("   - 10/10: >10,000 RPS (Enterprise scale)")
        print("   - 9/10: >5,000 RPS (Large scale)")
        print("   - 8/10: >2,000 RPS (High performance)")
        print("   - 7/10: >1,000 RPS (Good performance)")
        print("   - 6/10: >500 RPS (Acceptable)")
        print("   - 5/10: >200 RPS (Basic)")

        print("\n2️⃣ Quality Score:")
        print(f"   Value: {kpis.get('quality_score', 0)}/10")
        print("   Formula: test_coverage / 10")
        print("   Meaning: Code quality based on test coverage")

        print("\n3️⃣ Business Value Score:")
        print(f"   Value: {kpis.get('business_value_score', 0)}/10")
        print("   Formula: min(10, roi_percent / 30)")
        print("   Meaning: Financial impact relative to investment")
        print("   - 10/10: ROI >300%")
        print("   - 8/10: ROI >240%")
        print("   - 6/10: ROI >180%")

        print("\n4️⃣ Innovation Score:")
        print(f"   Value: {kpis.get('innovation_score', 0)}/10")
        print("   Based on:")
        print("   - New patterns/architectures introduced")
        print("   - AI/ML features implemented")
        print("   - Novel solutions to complex problems")
        print("   - Industry best practices adopted")

        print("\n5️⃣ Overall Score:")
        print(f"   Value: {kpis.get('overall_score', 0)}/10")
        print("   Formula: weighted average of all scores")
        print("   - Performance: 30% weight")
        print("   - Quality: 25% weight")
        print("   - Business Value: 25% weight")
        print("   - Innovation: 20% weight")

        # Confidence Level Explanation
        print("\n🎯 CONFIDENCE LEVELS:")
        print("-" * 40)
        confidence = business_metrics.get("confidence_level", "medium")
        print(f"\nCurrent Confidence: {confidence}")
        print("\nConfidence Factors:")
        print("- High (0.9x): Clear metrics, proven patterns")
        print("- Medium (0.8x): Reasonable estimates, some assumptions")
        print("- Low (0.7x): Many assumptions, unproven benefits")

        print("\n" + "=" * 60)

    def _generate_metric_explanations_dict(self) -> Dict[str, Dict[str, Any]]:
        """Generate metric explanations as a dictionary for storage."""
        explanations = {
            "business_metrics": {
                "throughput_improvement_percent": {
                    "formula": "((current_rps / baseline_rps) - 1) × 100%",
                    "meaning": "How much faster the system processes requests vs baseline",
                    "baseline": "500 RPS (typical microservice performance)",
                },
                "infrastructure_savings_estimate": {
                    "formula": "servers_reduced × $12k/year + bandwidth_savings",
                    "meaning": "Annual cost reduction from needing fewer servers",
                    "calculation": "Based on reduced server needs from performance gains",
                },
                "servers_reduced": {
                    "formula": "floor((current_rps - baseline_rps) / baseline_rps)",
                    "meaning": "Number of servers eliminated due to performance gains",
                },
                "developer_productivity_savings": {
                    "formula": "hours_saved × team_size × $150/hour",
                    "meaning": "Cost savings from developers working more efficiently",
                    "hourly_rate": "$150/hour (industry standard)",
                },
                "quality_improvement_savings": {
                    "formula": "bugs_prevented × $5k/bug",
                    "meaning": "Cost avoided by catching bugs before production",
                    "bug_cost": "$5k average cost to fix bug in production",
                },
                "total_annual_savings": {
                    "formula": "infrastructure + productivity + quality savings",
                    "meaning": "Total projected annual cost reduction",
                },
                "risk_adjusted_savings": {
                    "formula": "total_savings × confidence_factor",
                    "meaning": "Conservative estimate accounting for uncertainty",
                    "confidence_factors": {"high": 0.9, "medium": 0.8, "low": 0.7},
                },
                "total_investment": {
                    "formula": "dev_hours × $150/hour + infrastructure_cost",
                    "meaning": "Total cost to implement this PR",
                },
                "roi_year_one_percent": {
                    "formula": "((annual_savings - investment) / investment) × 100%",
                    "meaning": "Return on investment in the first year",
                    "interpretation": ">100% means positive ROI within first year",
                },
                "payback_period_months": {
                    "formula": "investment / (annual_savings / 12)",
                    "meaning": "Time to recover the initial investment",
                },
                "user_experience_score": {
                    "formula": "Based on response latency",
                    "scale": {
                        "10": "<100ms (Exceptional)",
                        "9": "<200ms (Excellent)",
                        "7": "<500ms (Good)",
                        "5": ">500ms (Needs improvement)",
                    },
                },
            },
            "performance_metrics": {
                "peak_rps": {
                    "meaning": "Maximum requests the system can handle per second",
                    "industry_standards": {
                        "low": "<100 RPS",
                        "medium": "100-500 RPS",
                        "high": "500-1000 RPS",
                        "very_high": ">1000 RPS",
                    },
                },
                "latency_ms": {
                    "meaning": "Average time to process a request",
                    "user_perception": {
                        "instant": "<100ms",
                        "fast": "100-300ms",
                        "acceptable": "300-1000ms",
                        "slow": ">1000ms",
                    },
                },
                "test_coverage": {
                    "meaning": "Percentage of code covered by tests",
                    "quality_standards": {
                        "excellent": ">80%",
                        "good": "60-80%",
                        "fair": "40-60%",
                        "poor": "<40%",
                    },
                },
            },
            "kpi_scores": {
                "performance_score": {
                    "formula": "Logarithmic scale based on RPS",
                    "scale": {
                        "10": ">10,000 RPS (Enterprise scale)",
                        "9": ">5,000 RPS (Large scale)",
                        "8": ">2,000 RPS (High performance)",
                        "7": ">1,000 RPS (Good performance)",
                        "6": ">500 RPS (Acceptable)",
                        "5": ">200 RPS (Basic)",
                    },
                },
                "quality_score": {
                    "formula": "test_coverage / 10",
                    "meaning": "Code quality based on test coverage",
                },
                "business_value_score": {
                    "formula": "min(10, roi_percent / 30)",
                    "meaning": "Financial impact relative to investment",
                    "scale": {"10": "ROI >300%", "8": "ROI >240%", "6": "ROI >180%"},
                },
                "innovation_score": {
                    "criteria": [
                        "New patterns/architectures introduced",
                        "AI/ML features implemented",
                        "Novel solutions to complex problems",
                        "Industry best practices adopted",
                    ]
                },
                "overall_score": {
                    "formula": "Weighted average of all scores",
                    "weights": {
                        "performance": "30%",
                        "quality": "25%",
                        "business_value": "25%",
                        "innovation": "20%",
                    },
                },
            },
        }
        return explanations

    def _generate_portfolio_summary(self, results: Dict) -> str:
        """Generate a portfolio-ready project summary."""
        perf = results["technical_metrics"]["performance"]
        business = results["business_metrics"]

        summary = f"""**High-Performance RAG Pipeline Implementation**

Led the development of a production-ready RAG (Retrieval-Augmented Generation) pipeline that revolutionized our team's code discovery and development workflow.

**Key Achievements:**
• Performance: {perf.get("peak_rps", 0)} RPS with {perf.get("latency_ms", "N/A")}ms latency
• Scale: Handles {results["technical_metrics"]["code_metrics"].get("files_changed", 0)} files across the codebase
• Quality: {perf.get("test_coverage", 0)}% test coverage with comprehensive integration tests
• Business Impact: ${business.get("infrastructure_savings_estimate", 0):,} annual savings, {business.get("roi_year_one_percent", 0)}% ROI

**Technologies:** Python, FastAPI, Kubernetes, PostgreSQL, Qdrant, OpenAI API, Docker

**Innovation:** Implemented novel embedding techniques for semantic code search, reducing developer search time by 60% and debugging time by 40%. This project demonstrates expertise in AI/ML integration, distributed systems, and performance optimization."""

        return summary

    def _generate_interview_talking_points(self, results: Dict) -> List[str]:
        """Generate interview-ready talking points."""
        points = []

        # Performance achievements
        if results["technical_metrics"]["performance"].get("peak_rps", 0) > 1000:
            points.append(
                f"Achieved {results['technical_metrics']['performance']['peak_rps']} RPS - exceeding industry standards for similar systems"
            )

        # Cost savings
        if (
            results["business_metrics"].get("infrastructure_savings_estimate", 0)
            > 10000
        ):
            points.append(
                f"Delivered ${results['business_metrics']['infrastructure_savings_estimate']:,} annual infrastructure savings through performance optimization"
            )

        # Quality improvements
        if results["technical_metrics"]["performance"].get("test_coverage", 0) > 80:
            points.append(
                f"Implemented {results['technical_metrics']['performance']['test_coverage']}% test coverage, ensuring production reliability"
            )

        # Innovation
        if results["kpis"]["innovation_score"] > 8:
            points.append(
                "Pioneered novel approach to semantic search using advanced RAG techniques"
            )

        # ROI story
        if results["business_metrics"].get("roi_year_one_percent", 0) > 100:
            points.append(
                f"{results['business_metrics']['roi_year_one_percent']}% first-year ROI with {results['business_metrics'].get('payback_period_months', 'N/A')} month payback"
            )

        # Team impact
        if results["business_metrics"].get("developer_productivity_savings", 0) > 50000:
            points.append(
                f"Improved team productivity by ${results['business_metrics']['developer_productivity_savings']:,}/year"
            )

        return points

    def _generate_article_suggestions(self, results: Dict) -> Dict[str, List[str]]:
        """Generate suggestions for future articles/blog posts."""
        suggestions = {
            "technical_deep_dives": [],
            "business_case_studies": [],
            "best_practices": [],
            "lessons_learned": [],
        }

        # Technical articles
        if results["technical_metrics"]["performance"].get("peak_rps", 0) > 1000:
            suggestions["technical_deep_dives"].append(
                "How We Achieved 1200+ RPS with Python and FastAPI"
            )
            suggestions["technical_deep_dives"].append(
                "Optimizing Kubernetes for High-Performance Microservices"
            )

        if "ai_ml_feature" in results["achievement_tags"]:
            suggestions["technical_deep_dives"].append(
                "Building Production-Ready RAG Pipelines: A Complete Guide"
            )
            suggestions["technical_deep_dives"].append(
                "Semantic Search at Scale: Lessons from Production"
            )

        # Business case studies
        if results["business_metrics"].get("roi_year_one_percent", 0) > 100:
            suggestions["business_case_studies"].append(
                f"Case Study: {results['business_metrics']['roi_year_one_percent']}% ROI from Performance Optimization"
            )

        if results["business_metrics"].get("developer_productivity_savings", 0) > 50000:
            suggestions["business_case_studies"].append(
                "How Semantic Search Saved Our Team 10 Hours/Week"
            )

        # Best practices
        if results["technical_metrics"]["performance"].get("test_coverage", 0) > 80:
            suggestions["best_practices"].append(
                "Achieving 87% Test Coverage in Production Microservices"
            )

        if results["technical_metrics"]["performance"].get("latency_ms", 0) < 200:
            suggestions["best_practices"].append(
                "Sub-200ms Response Times: Architecture and Optimization Strategies"
            )

        # Lessons learned
        suggestions["lessons_learned"].append(
            "From Concept to Production: Building a High-Performance RAG System"
        )
        suggestions["lessons_learned"].append(
            "The Hidden Costs of Poor Performance (And How We Fixed Them)"
        )

        return suggestions

    def _print_metric_explanations(self):
        """Print comprehensive explanations for all metrics."""
        print("\n📐 DETAILED METRIC EXPLANATIONS:")
        print("=" * 60)

        # Business Metrics Explanations
        print("\n💰 BUSINESS METRICS:")
        print("-" * 40)

        business_metrics = self.metrics.get("business_metrics", {})

        print("\n1️⃣ Throughput Improvement Percent:")
        print(f"   Value: {business_metrics.get('throughput_improvement_percent', 0)}%")
        print("   Formula: ((current_rps / baseline_rps) - 1) × 100%")
        print(
            f"   Calculation: (({self.metrics['technical_metrics']['performance'].get('peak_rps', 0)} / 500) - 1) × 100%"
        )
        print("   Meaning: How much faster the system processes requests vs baseline")
        print("   Baseline: 500 RPS (typical microservice performance)")

        print("\n2️⃣ Infrastructure Savings Estimate:")
        print(
            f"   Value: ${business_metrics.get('infrastructure_savings_estimate', 0):,}"
        )
        print("   Formula: servers_reduced × $12k/year + bandwidth_savings")
        print("   Calculation: Based on reduced server needs from performance gains")
        print("   Meaning: Annual cost reduction from needing fewer servers")

        print("\n3️⃣ Servers Reduced:")
        print(f"   Value: {business_metrics.get('servers_reduced', 0)}")
        print("   Formula: floor((current_rps - baseline_rps) / baseline_rps)")
        print("   Meaning: Number of servers eliminated due to performance gains")

        print("\n4️⃣ Developer Productivity Savings:")
        print(
            f"   Value: ${business_metrics.get('developer_productivity_savings', 0):,}"
        )
        print("   Formula: hours_saved × team_size × $150/hour")
        print(
            f"   Hours Saved: {business_metrics.get('productivity_hours_saved', 0)} hours/year"
        )
        print("   Meaning: Cost savings from developers working more efficiently")

        print("\n5️⃣ Quality Improvement Savings:")
        print(f"   Value: ${business_metrics.get('quality_improvement_savings', 0):,}")
        print("   Formula: bugs_prevented × $5k/bug (avg cost to fix in production)")
        print(
            f"   Bugs Prevented: {business_metrics.get('bugs_prevented_annually', 0)}"
        )
        print("   Meaning: Cost avoided by catching bugs before production")

        print("\n6️⃣ Total Annual Savings:")
        print(f"   Value: ${business_metrics.get('total_annual_savings', 0):,}")
        print("   Formula: infrastructure + productivity + quality savings")
        print("   Meaning: Total projected annual cost reduction")

        print("\n7️⃣ Risk Adjusted Savings:")
        print(f"   Value: ${business_metrics.get('risk_adjusted_savings', 0):,}")
        print("   Formula: total_savings × confidence_factor")
        print(f"   Confidence: {business_metrics.get('confidence_level', 'medium')}")
        print("   Meaning: Conservative estimate accounting for uncertainty")

        print("\n8️⃣ Total Investment:")
        print(f"   Value: ${business_metrics.get('total_investment', 0):,}")
        print("   Formula: dev_hours × $150/hour + infrastructure_cost")
        print("   Meaning: Total cost to implement this PR")

        print("\n9️⃣ ROI Year One Percent:")
        print(f"   Value: {business_metrics.get('roi_year_one_percent', 0)}%")
        print("   Formula: ((annual_savings - investment) / investment) × 100%")
        print("   Meaning: Return on investment in the first year")
        print("   Note: >100% means positive ROI within first year")

        print("\n🔟 Payback Period:")
        print(f"   Value: {business_metrics.get('payback_period_months', 0)} months")
        print("   Formula: investment / (annual_savings / 12)")
        print("   Meaning: Time to recover the initial investment")

        print("\n✋ User Experience Score:")
        print(f"   Value: {business_metrics.get('user_experience_score', 0)}/10")
        print("   Formula: Based on response latency")
        print("   - <100ms = 10 (Exceptional)")
        print("   - <200ms = 9 (Excellent)")
        print("   - <500ms = 7 (Good)")
        print("   - >500ms = 5 (Needs improvement)")

        # Performance Metrics Explanations
        print("\n🚀 PERFORMANCE METRICS:")
        print("-" * 40)

        perf = self.metrics["technical_metrics"].get("performance", {})

        print("\n1️⃣ Peak RPS (Requests Per Second):")
        print(f"   Value: {perf.get('peak_rps', 0)}")
        print("   Meaning: Maximum requests the system can handle per second")
        print("   Industry Standards:")
        print("   - <100 RPS: Low traffic")
        print("   - 100-500 RPS: Medium traffic")
        print("   - 500-1000 RPS: High traffic")
        print("   - >1000 RPS: Very high traffic")

        print("\n2️⃣ Latency (Response Time):")
        print(f"   Value: {perf.get('latency_ms', 0)}ms")
        print("   Meaning: Average time to process a request")
        print("   User Perception:")
        print("   - <100ms: Feels instant")
        print("   - 100-300ms: Fast")
        print("   - 300-1000ms: Acceptable")
        print("   - >1000ms: Slow")

        print("\n3️⃣ Test Coverage:")
        print(f"   Value: {perf.get('test_coverage', 0)}%")
        print("   Meaning: Percentage of code covered by tests")
        print("   Quality Standards:")
        print("   - >80%: Excellent")
        print("   - 60-80%: Good")
        print("   - 40-60%: Fair")
        print("   - <40%: Needs improvement")

        # KPI Score Explanations
        print("\n🎯 KEY PERFORMANCE INDICATORS:")
        print("-" * 40)

        kpis = self.metrics.get("kpis", {})

        print("\n1️⃣ Performance Score:")
        print(f"   Value: {kpis.get('performance_score', 0)}/10")
        print("   Formula: Logarithmic scale based on RPS")
        print("   - 10/10: >10,000 RPS (Enterprise scale)")
        print("   - 9/10: >5,000 RPS (Large scale)")
        print("   - 8/10: >2,000 RPS (High performance)")
        print("   - 7/10: >1,000 RPS (Good performance)")
        print("   - 6/10: >500 RPS (Acceptable)")
        print("   - 5/10: >200 RPS (Basic)")

        print("\n2️⃣ Quality Score:")
        print(f"   Value: {kpis.get('quality_score', 0)}/10")
        print("   Formula: test_coverage / 10")
        print("   Meaning: Code quality based on test coverage")

        print("\n3️⃣ Business Value Score:")
        print(f"   Value: {kpis.get('business_value_score', 0)}/10")
        print("   Formula: min(10, roi_percent / 30)")
        print("   Meaning: Financial impact relative to investment")
        print("   - 10/10: ROI >300%")
        print("   - 8/10: ROI >240%")
        print("   - 6/10: ROI >180%")

        print("\n4️⃣ Innovation Score:")
        print(f"   Value: {kpis.get('innovation_score', 0)}/10")
        print("   Based on:")
        print("   - New patterns/architectures introduced")
        print("   - AI/ML features implemented")
        print("   - Novel solutions to complex problems")
        print("   - Industry best practices adopted")

        print("\n5️⃣ Overall Score:")
        print(f"   Value: {kpis.get('overall_score', 0)}/10")
        print("   Formula: weighted average of all scores")
        print("   - Performance: 30% weight")
        print("   - Quality: 25% weight")
        print("   - Business Value: 25% weight")
        print("   - Innovation: 20% weight")

        # Confidence Level Explanation
        print("\n🎯 CONFIDENCE LEVELS:")
        print("-" * 40)
        confidence = business_metrics.get("confidence_level", "medium")
        print(f"\nCurrent Confidence: {confidence}")
        print("\nConfidence Factors:")
        print("- High (0.9x): Clear metrics, proven patterns")
        print("- Medium (0.8x): Reasonable estimates, some assumptions")
        print("- Low (0.7x): Many assumptions, unproven benefits")

        print("\n" + "=" * 60)

    def _generate_metric_explanations_dict(self) -> Dict[str, Dict[str, Any]]:
        """Generate metric explanations as a dictionary for storage."""
        explanations = {
            "business_metrics": {
                "throughput_improvement_percent": {
                    "formula": "((current_rps / baseline_rps) - 1) × 100%",
                    "meaning": "How much faster the system processes requests vs baseline",
                    "baseline": "500 RPS (typical microservice performance)",
                },
                "infrastructure_savings_estimate": {
                    "formula": "servers_reduced × $12k/year + bandwidth_savings",
                    "meaning": "Annual cost reduction from needing fewer servers",
                    "calculation": "Based on reduced server needs from performance gains",
                },
                "servers_reduced": {
                    "formula": "floor((current_rps - baseline_rps) / baseline_rps)",
                    "meaning": "Number of servers eliminated due to performance gains",
                },
                "developer_productivity_savings": {
                    "formula": "hours_saved × team_size × $150/hour",
                    "meaning": "Cost savings from developers working more efficiently",
                    "hourly_rate": "$150/hour (industry standard)",
                },
                "quality_improvement_savings": {
                    "formula": "bugs_prevented × $5k/bug",
                    "meaning": "Cost avoided by catching bugs before production",
                    "bug_cost": "$5k average cost to fix bug in production",
                },
                "total_annual_savings": {
                    "formula": "infrastructure + productivity + quality savings",
                    "meaning": "Total projected annual cost reduction",
                },
                "risk_adjusted_savings": {
                    "formula": "total_savings × confidence_factor",
                    "meaning": "Conservative estimate accounting for uncertainty",
                    "confidence_factors": {"high": 0.9, "medium": 0.8, "low": 0.7},
                },
                "total_investment": {
                    "formula": "dev_hours × $150/hour + infrastructure_cost",
                    "meaning": "Total cost to implement this PR",
                },
                "roi_year_one_percent": {
                    "formula": "((annual_savings - investment) / investment) × 100%",
                    "meaning": "Return on investment in the first year",
                    "interpretation": ">100% means positive ROI within first year",
                },
                "payback_period_months": {
                    "formula": "investment / (annual_savings / 12)",
                    "meaning": "Time to recover the initial investment",
                },
                "user_experience_score": {
                    "formula": "Based on response latency",
                    "scale": {
                        "10": "<100ms (Exceptional)",
                        "9": "<200ms (Excellent)",
                        "7": "<500ms (Good)",
                        "5": ">500ms (Needs improvement)",
                    },
                },
            },
            "performance_metrics": {
                "peak_rps": {
                    "meaning": "Maximum requests the system can handle per second",
                    "industry_standards": {
                        "low": "<100 RPS",
                        "medium": "100-500 RPS",
                        "high": "500-1000 RPS",
                        "very_high": ">1000 RPS",
                    },
                },
                "latency_ms": {
                    "meaning": "Average time to process a request",
                    "user_perception": {
                        "instant": "<100ms",
                        "fast": "100-300ms",
                        "acceptable": "300-1000ms",
                        "slow": ">1000ms",
                    },
                },
                "test_coverage": {
                    "meaning": "Percentage of code covered by tests",
                    "quality_standards": {
                        "excellent": ">80%",
                        "good": "60-80%",
                        "fair": "40-60%",
                        "poor": "<40%",
                    },
                },
            },
            "kpi_scores": {
                "performance_score": {
                    "formula": "Logarithmic scale based on RPS",
                    "scale": {
                        "10": ">10,000 RPS (Enterprise scale)",
                        "9": ">5,000 RPS (Large scale)",
                        "8": ">2,000 RPS (High performance)",
                        "7": ">1,000 RPS (Good performance)",
                        "6": ">500 RPS (Acceptable)",
                        "5": ">200 RPS (Basic)",
                    },
                },
                "quality_score": {
                    "formula": "test_coverage / 10",
                    "meaning": "Code quality based on test coverage",
                },
                "business_value_score": {
                    "formula": "min(10, roi_percent / 30)",
                    "meaning": "Financial impact relative to investment",
                    "scale": {"10": "ROI >300%", "8": "ROI >240%", "6": "ROI >180%"},
                },
                "innovation_score": {
                    "criteria": [
                        "New patterns/architectures introduced",
                        "AI/ML features implemented",
                        "Novel solutions to complex problems",
                        "Industry best practices adopted",
                    ]
                },
                "overall_score": {
                    "formula": "Weighted average of all scores",
                    "weights": {
                        "performance": "30%",
                        "quality": "25%",
                        "business_value": "25%",
                        "innovation": "20%",
                    },
                },
            },
        }
        return explanations

    def _generate_portfolio_summary(self, results: Dict) -> str:
        """Generate a portfolio-ready project summary."""
        perf = results["technical_metrics"]["performance"]
        business = results["business_metrics"]

        summary = f"""**High-Performance RAG Pipeline Implementation**

Led the development of a production-ready RAG (Retrieval-Augmented Generation) pipeline that revolutionized our team's code discovery and development workflow.

**Key Achievements:**
• Performance: {perf.get("peak_rps", 0)} RPS with {perf.get("latency_ms", "N/A")}ms latency
• Scale: Handles {results["technical_metrics"]["code_metrics"].get("files_changed", 0)} files across the codebase
• Quality: {perf.get("test_coverage", 0)}% test coverage with comprehensive integration tests
• Business Impact: ${business.get("infrastructure_savings_estimate", 0):,} annual savings, {business.get("roi_year_one_percent", 0)}% ROI

**Technologies:** Python, FastAPI, Kubernetes, PostgreSQL, Qdrant, OpenAI API, Docker

**Innovation:** Implemented novel embedding techniques for semantic code search, reducing developer search time by 60% and debugging time by 40%. This project demonstrates expertise in AI/ML integration, distributed systems, and performance optimization."""

        return summary


def main():
<<<<<<< HEAD
    if len(sys.argv) != 2:
=======
    """Main function to run PR value analysis."""
    if len(sys.argv) < 2:
>>>>>>> e5c11223
        print("Usage: python pr-value-analyzer.py <PR_NUMBER>")
        sys.exit(1)

    pr_number = sys.argv[1]

    # Create analyzer
    analyzer = PRValueAnalyzer(pr_number)

    # Run analysis
    results = analyzer.run_analysis()

    if results:
        # Print summary
        analyzer.print_summary()

        # Save results
        analyzer.save_results()

        # Also save to achievement collector format with AI insights
        achievement_data = {
            "pr_number": pr_number,
            "timestamp": results["timestamp"],
            "tags": results["achievement_tags"],
            "metrics": {
                **results["business_metrics"],
                **results["technical_metrics"]["performance"],
                "innovation_score": results["technical_metrics"]["innovation_score"],
            },
            "kpis": results["kpis"],
            "ai_insights": {
                "improvement_suggestions": analyzer._generate_improvement_suggestions(),
                "score_explanations": {
                    "innovation": analyzer._get_innovation_explanation(
                        results["kpis"]["innovation_score"]
                    ),
                    "performance": analyzer._get_performance_explanation(
                        results["kpis"]["performance_score"]
                    ),
                    "quality": analyzer._get_quality_explanation(
                        results["kpis"]["quality_score"]
                    ),
                    "business": analyzer._get_business_explanation(
                        results["kpis"]["business_value_score"]
                    ),
                },
                "interview_talking_points": analyzer._generate_interview_talking_points(
                    results
                ),
                "article_suggestions": analyzer._generate_article_suggestions(results),
                "portfolio_summary": analyzer._generate_portfolio_summary(results),
            },
            "calculation_methodology": {
                "roi_formula": "ROI = (Annual Savings - Total Investment) / Total Investment × 100",
                "infrastructure_formula": "Savings = Servers_Reduced × $12k/year + Bandwidth_Savings",
                "productivity_formula": "Savings = Hours_Saved × Team_Size × $150/hour",
                "confidence_level": results["business_metrics"].get(
                    "confidence_level", "medium"
                ),
                "assumptions": {
                    "developer_rate": "$150/hour",
                    "server_cost": "$12k/year",
                    "baseline_rps": 500,
                    "baseline_latency": 800,
                },
            },
            "metric_explanations": analyzer._generate_metric_explanations_dict(),
            "future_impact": results.get("future_impact", {}),
            "warnings": results.get("warnings", []),
            "integration_ready": True,
            "schema_version": "3.1",  # Updated version for metric explanations
        }

        achievement_file = f".achievements/pr_{pr_number}_achievement.json"
        os.makedirs(".achievements", exist_ok=True)

        with open(achievement_file, "w") as f:
            json.dump(achievement_data, f, indent=2)

        print(f"\n✅ Achievement data saved to {achievement_file}")

        # Notify about achievement collector integration
        if results["kpis"]["overall_score"] >= 6:
            print("\n🎯 This PR qualifies for Achievement Collector!")
            print("   Run the following to create the achievement:")
            print(
                f"   curl -X POST http://localhost:8000/pr-analysis/analyze/{pr_number}"
            )

        # Return overall score for CI/CD integration
        overall_score = results["kpis"]["overall_score"]
        print(f"\n🎯 Overall PR Score: {overall_score}/10")

        # For CI, always exit 0 (success) since analysis completed successfully
        # Score is informational only - let other CI checks determine pass/fail
        if overall_score >= 8:
            print("🌟 Excellent PR! Outstanding value delivered.")
        elif overall_score >= 6:
            print("✅ Good PR with solid value.")
        else:
            print("⚠️ PR has room for improvement, but analysis successful.")

        sys.exit(0)  # Always successful - we completed the analysis
    else:
        sys.exit(1)


if __name__ == "__main__":
    main()<|MERGE_RESOLUTION|>--- conflicted
+++ resolved
@@ -1714,12 +1714,8 @@
 
 
 def main():
-<<<<<<< HEAD
-    if len(sys.argv) != 2:
-=======
     """Main function to run PR value analysis."""
     if len(sys.argv) < 2:
->>>>>>> e5c11223
         print("Usage: python pr-value-analyzer.py <PR_NUMBER>")
         sys.exit(1)
 
