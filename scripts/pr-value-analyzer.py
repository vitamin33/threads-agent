--- conflicted
+++ resolved
@@ -138,41 +138,10 @@
     def analyze_code_changes(self) -> Dict[str, Any]:
         """Analyze code changes in the PR."""
         try:
-<<<<<<< HEAD
-            # Get PR diff statistics - use git directly since gh pr diff doesn't support --stat
-            result = subprocess.run(
-                ["gh", "pr", "view", self.pr_number, "--json", "commits"],
-                capture_output=True,
-                text=True,
-            )
-            
-            if result.returncode == 0:
-                pr_data = json.loads(result.stdout)
-                commits = pr_data.get("commits", [])
-                if commits:
-                    # Get diff stats from the PR (approximate based on typical PR size)
-                    # This is a fallback since gh pr diff --stat doesn't exist
-                    commit_count = len(commits)
-                    # Rough estimation based on commit count
-                    estimated_files = min(commit_count * 3, 50)
-                    estimated_lines = min(commit_count * 100, 2000)
-                    
-                    return {
-                        "files_changed": estimated_files,
-                        "lines_added": estimated_lines,
-                        "lines_deleted": estimated_lines // 4,
-                        "code_churn": estimated_lines + (estimated_lines // 4),
-                    }
-            
-            # If that fails, try git log approach
-            result = subprocess.run(
-                ["git", "log", "--oneline", f"origin/main..HEAD"],
-=======
             # Get PR diff statistics using git since gh doesn't support --stat
             # First get the base branch
             base_result = subprocess.run(
                 ["gh", "pr", "view", self.pr_number, "--json", "baseRefName"],
->>>>>>> dd1ce8d8
                 capture_output=True,
                 text=True,
             )
@@ -249,7 +218,7 @@
                     + (int(deletions_match.group(1)) if deletions_match else 0),
                 }
             else:
-<<<<<<< HEAD
+                # Git diff failed, continue without code metrics (not critical)
                 print(f"Warning: Failed to get PR diff stats: {result.stderr}")
                 return {
                     "files_changed": 0,
@@ -257,10 +226,6 @@
                     "lines_deleted": 0,
                     "code_churn": 0,
                 }
-=======
-                # Git diff failed, continue without code metrics (not critical)
-                return {}
->>>>>>> dd1ce8d8
         except Exception as e:
             print(f"Error analyzing code changes: {e}")
             return {
