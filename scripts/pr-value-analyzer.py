--- conflicted
+++ resolved
@@ -666,107 +666,6 @@
         print(f"✅ Achievement data saved to {achievement_file}")
 
     def print_summary(self):
-<<<<<<< HEAD
-        """Print analysis summary with detailed explanations."""
-        print("\n📊 PR Value Analysis Summary")
-        print("=" * 50)
-
-        # Detailed score breakdown
-        overall_score = self.metrics["kpis"]["overall_score"]
-        performance_score = self.metrics["kpis"]["performance_score"]
-        quality_score = self.metrics["kpis"]["quality_score"]
-        business_value_score = self.metrics["kpis"]["business_value_score"]
-        innovation_score = self.metrics["kpis"]["innovation_score"]
-
-        print(
-            f"\n🎯 Overall Score: {overall_score}/10 ({self._get_score_status(overall_score)})"
-        )
-        print("=" * 30)
-
-        # Detailed breakdown with explanations
-        print(
-            f"{'✅' if innovation_score >= 6 else '❌'} Innovation: {innovation_score}/10 ({self._get_innovation_explanation(innovation_score)})"
-        )
-        print(
-            f"{'✅' if performance_score >= 6 else '❌'} Performance: {performance_score}/10 ({self._get_performance_explanation(performance_score)})"
-        )
-        print(
-            f"{'✅' if quality_score >= 6 else '❌'} Quality: {quality_score}/10 ({self._get_quality_explanation(quality_score)})"
-        )
-        print(
-            f"{'✅' if business_value_score >= 6 else '❌'} Business Value: {business_value_score}/10 ({self._get_business_explanation(business_value_score)})"
-        )
-
-        # Improvement suggestions
-        suggestions = self._generate_improvement_suggestions()
-        if suggestions:
-            print("\n💡 How to Improve Your PR Score:")
-            for suggestion in suggestions:
-                print(f"  • {suggestion}")
-
-        # Detailed score breakdown
-        overall_score = self.metrics["kpis"]["overall_score"]
-        performance_score = self.metrics["kpis"]["performance_score"]
-        quality_score = self.metrics["kpis"]["quality_score"]
-        business_value_score = self.metrics["kpis"]["business_value_score"]
-        innovation_score = self.metrics["kpis"]["innovation_score"]
-
-        print(
-            f"\n🎯 Overall Score: {overall_score}/10 ({self._get_score_status(overall_score)})"
-        )
-        print("=" * 30)
-
-        # Detailed breakdown with explanations
-        print(
-            f"{'✅' if innovation_score >= 6 else '❌'} Innovation: {innovation_score}/10 ({self._get_innovation_explanation(innovation_score)})"
-        )
-        print(
-            f"{'✅' if performance_score >= 6 else '❌'} Performance: {performance_score}/10 ({self._get_performance_explanation(performance_score)})"
-        )
-        print(
-            f"{'✅' if quality_score >= 6 else '❌'} Quality: {quality_score}/10 ({self._get_quality_explanation(quality_score)})"
-        )
-        print(
-            f"{'✅' if business_value_score >= 6 else '❌'} Business Value: {business_value_score}/10 ({self._get_business_explanation(business_value_score)})"
-        )
-
-        # Improvement suggestions
-        suggestions = self._generate_improvement_suggestions()
-        if suggestions:
-            print("\n💡 How to Improve Your PR Score:")
-            for suggestion in suggestions:
-                print(f"  • {suggestion}")
-
-        print("\n💰 Business Metrics:")
-        for key, value in self.metrics["business_metrics"].items():
-            print(f"  • {key}: {value}")
-
-        print("\n🚀 Technical Metrics:")
-        perf = self.metrics["technical_metrics"].get("performance", {})
-        for key, value in perf.items():
-            print(f"  • {key}: {value}")
-
-        print("\n🏷️  Achievement Tags:")
-        for tag in self.metrics["achievement_tags"]:
-            print(f"  • {tag}")
-
-        print("\n📈 Detailed KPIs:")
-        for key, value in self.metrics["kpis"].items():
-            print(f"  • {key}: {value}")
-
-        print("\n🔮 Future Impact:")
-        for key, value in self.metrics["future_impact"].items():
-            print(f"  • {key}: {value}")
-
-        # Add comprehensive metric explanations
-        self._print_metric_explanations()
-
-        # Scoring thresholds
-        print("\n🎯 Scoring Thresholds:")
-        print("  • 8.0-10.0: Excellent (Automatic merge approval)")
-        print("  • 6.0-7.9: Good (Review recommended)")
-        print("  • 0.0-5.9: Needs improvement (Enhancement required)")
-=======
         """Print comprehensive analysis summary."""
         print("\n" + "=" * 80)
         print(f"📊 PR #{self.pr_number} VALUE ANALYSIS SUMMARY")
@@ -830,7 +729,6 @@
             print(f"\n🏷️  ACHIEVEMENT TAGS: {', '.join(tags)}")
         
         print("\n" + "=" * 80)
->>>>>>> c15d1d69
 
     def _get_score_status(self, score: float) -> str:
         """Get status emoji for score."""
@@ -948,7 +846,7 @@
 
 def main():
     if len(sys.argv) != 2:
-        print("Usage: python pr-value-analyzer-hybrid.py <PR_NUMBER>")
+        print("Usage: python pr-value-analyzer.py <PR_NUMBER>")
         sys.exit(1)
         
     pr_number = sys.argv[1]
