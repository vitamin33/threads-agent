#!/usr/bin/env python3
"""
PR Value Analyzer - Automated Business & Technical Value Collection

This script analyzes PRs to extract and calculate business value metrics,
technical achievements, and future impact projections for achievement tracking.
"""

import json
import subprocess
import re
from datetime import datetime
from typing import Dict, List, Any
import os
import sys
import math


class PRValueAnalyzer:
    """Analyzes PR content to extract business and technical value metrics."""

    def __init__(self, pr_number: str):
        self.pr_number = pr_number
        self.metrics = {
            "pr_number": pr_number,
            "timestamp": datetime.now().isoformat(),
            "business_metrics": {},
            "technical_metrics": {},
            "achievement_tags": [],
            "kpis": {},
            "future_impact": {},
        }

    def analyze_performance_metrics(self, pr_body: str) -> Dict[str, Any]:
        """Extract performance metrics from PR body."""
        metrics = {}

        # RPS (Requests Per Second)
        rps_match = re.search(r"(\d+\.?\d*)\s*RPS", pr_body, re.IGNORECASE)
        if rps_match:
            metrics["peak_rps"] = float(rps_match.group(1))

        # Latency
        latency_match = re.search(r"<(\d+)ms", pr_body)
        if latency_match:
            metrics["latency_ms"] = int(latency_match.group(1))

        # Success Rate
        success_match = re.search(r"(\d+)%\s*success", pr_body, re.IGNORECASE)
        if success_match:
            metrics["success_rate"] = int(success_match.group(1))

        # Test Coverage
        coverage_match = re.search(
            r"(\d+)%\s*(?:test\s*)?coverage", pr_body, re.IGNORECASE
        )
        if coverage_match:
            metrics["test_coverage"] = int(coverage_match.group(1))

        return metrics

    def calculate_business_value(self, performance_metrics: Dict) -> Dict[str, Any]:
        """Calculate business value based on performance metrics with realistic assumptions."""
        value = {}

        # Extract metrics
        rps = performance_metrics.get("peak_rps", 200)
        latency = performance_metrics.get("latency_ms", 500)
        test_coverage = performance_metrics.get("test_coverage", 50)

        # More realistic baselines
        baseline_rps = 500  # Typical existing service
        baseline_latency = 800  # Typical unoptimized latency

        # Performance improvements
        if rps > 0 and baseline_rps > 0:
            throughput_improvement = rps / baseline_rps
            latency_improvement = baseline_latency / latency if latency > 0 else 1

            value["throughput_improvement_percent"] = round(
                (throughput_improvement - 1) * 100, 1
            )

            # Combined performance factor
            performance_factor = (throughput_improvement * 0.7) + (
                latency_improvement * 0.3
            )

            # Infrastructure savings (more realistic)
            # $12k/server/year, 1 server per 200 RPS baseline
            baseline_servers = math.ceil(baseline_rps / 200)
            current_servers = math.ceil(rps / (200 * performance_factor))
            servers_saved = max(0, baseline_servers - current_servers)

            server_savings = servers_saved * 12000  # $12k per server/year

            # Additional savings
            bandwidth_savings = 0
            if latency_improvement > 1.2:  # 20% improvement
                # Estimate bandwidth savings from faster responses
                monthly_bandwidth_gb = 10000  # 10TB/month typical
                bandwidth_reduction = (latency_improvement - 1) * 0.1
                bandwidth_savings = (
                    monthly_bandwidth_gb * bandwidth_reduction * 0.09 * 12
                )  # $0.09/GB

            value["infrastructure_savings_estimate"] = round(
                server_savings + bandwidth_savings, 0
            )
            value["servers_reduced"] = servers_saved

            # Confidence level
            if performance_factor < 1.5:
                value["confidence_level"] = "high"
            elif performance_factor < 3.0:
                value["confidence_level"] = "medium"
            else:
                value["confidence_level"] = "low"

        # User experience score
        if latency < 100:
            value["user_experience_score"] = 10
        elif latency < 200:
            value["user_experience_score"] = 9
        elif latency < 500:
            value["user_experience_score"] = 8
        else:
            value["user_experience_score"] = 7

        # Developer productivity (conservative estimates)
        if "peak_rps" in performance_metrics:
            # Assume 10-person team, improvements in search/debug time
            team_size = 10
            search_time_saved_percent = min(
                50, throughput_improvement * 20
            )  # Cap at 50%
            debug_time_saved_percent = min(40, latency_improvement * 15)  # Cap at 40%

            # 20% of time searching, 25% debugging
            hours_saved_per_week = (8 * search_time_saved_percent / 100) + (
                10 * debug_time_saved_percent / 100
            )
            annual_hours_saved = (
                hours_saved_per_week * 48 * team_size
            )  # 48 working weeks

            value["developer_productivity_savings"] = round(
                annual_hours_saved * 150, 0
            )  # $150/hour
            value["productivity_hours_saved"] = round(annual_hours_saved, 0)

        # Quality impact
        if test_coverage > 0:
            # Bug reduction based on coverage
            bug_reduction_percent = min(50, test_coverage * 0.5)  # Cap at 50%
            bugs_prevented_annually = round(
                20 * 12 * bug_reduction_percent / 100, 0
            )  # 20 bugs/month baseline

            value["quality_improvement_savings"] = (
                bugs_prevented_annually * 5000
            )  # $5k per bug
            value["bugs_prevented_annually"] = bugs_prevented_annually

        # Total savings and ROI calculation
        total_savings = (
            value.get("infrastructure_savings_estimate", 0)
            + value.get("developer_productivity_savings", 0)
            + value.get("quality_improvement_savings", 0)
        )

        if total_savings > 0:
            # More realistic development cost with overhead
            base_dev_hours = 320  # 2 devs × 4 weeks
            dev_cost = base_dev_hours * 150  # $150/hour
            qa_cost = dev_cost * 0.3  # 30% QA overhead
            deployment_cost = dev_cost * 0.2  # 20% deployment overhead
            maintenance_year_one = dev_cost * 0.15  # 15% maintenance

            total_investment = (
                dev_cost + qa_cost + deployment_cost + maintenance_year_one
            )

            # Risk-adjusted ROI
            risk_factor = 0.8  # 80% success probability
            risk_adjusted_savings = total_savings * risk_factor

            value["total_annual_savings"] = round(total_savings, 0)
            value["risk_adjusted_savings"] = round(risk_adjusted_savings, 0)
            value["total_investment"] = round(total_investment, 0)
            value["roi_year_one_percent"] = round(
                (risk_adjusted_savings / total_investment) * 100, 0
            )

            if risk_adjusted_savings > 0:
                value["payback_period_months"] = round(
                    total_investment / risk_adjusted_savings * 12, 1
                )

            # 3-year ROI
            value["roi_three_year_percent"] = round(
                (risk_adjusted_savings * 3 / total_investment) * 100, 0
            )

        return value

    def calculate_realistic_performance_score(
        self, current_rps: float, latency_ms: float, error_rate: float
    ) -> float:
        """Calculate realistic performance score (0-10) using logarithmic scale."""
        # RPS scoring (logarithmic scale)
        if current_rps >= 10000:
            rps_score = 10
        elif current_rps >= 5000:
            rps_score = 9
        elif current_rps >= 2000:
            rps_score = 8
        elif current_rps >= 1000:
            rps_score = 7
        elif current_rps >= 500:
            rps_score = 6
        elif current_rps >= 200:
            rps_score = 5
        else:
            rps_score = max(1, current_rps / 40)

        # Latency scoring
        if latency_ms <= 50:
            latency_score = 10
        elif latency_ms <= 100:
            latency_score = 9
        elif latency_ms <= 200:
            latency_score = 8
        elif latency_ms <= 500:
            latency_score = 6
        elif latency_ms <= 1000:
            latency_score = 4
        else:
            latency_score = 2

        # Error rate scoring
        if error_rate <= 0.001:  # 0.1%
            error_score = 10
        elif error_rate <= 0.01:  # 1%
            error_score = 8
        elif error_rate <= 0.05:  # 5%
            error_score = 5
        else:
            error_score = 2

        # Weighted average (RPS and latency more important than error rate)
        return round((rps_score * 0.4 + latency_score * 0.4 + error_score * 0.2), 1)

    def extract_achievement_tags(self, pr_body: str) -> List[str]:
        """Extract achievement tags from PR body."""
        tags = []

        # Performance achievements
        if re.search(r"\d+\.?\d*\s*RPS", pr_body, re.IGNORECASE):
            tags.append("high_performance_implementation")

        # Cost optimization
        if re.search(r"cost.*reduction|savings", pr_body, re.IGNORECASE):
            tags.append("cost_optimization")

        # Kubernetes/DevOps
        if re.search(r"kubernetes|k8s|helm", pr_body, re.IGNORECASE):
            tags.append("kubernetes_deployment")

        # AI/ML features
        if re.search(r"RAG|embedding|vector|AI|ML", pr_body, re.IGNORECASE):
            tags.append("ai_ml_feature")

        # Production readiness
        if re.search(
            r"production.*ready|monitoring|health.*check", pr_body, re.IGNORECASE
        ):
            tags.append("production_ready")

        return tags

    def analyze_code_changes(self) -> Dict[str, Any]:
        """Analyze code changes in the PR."""
        try:
            # Get PR diff statistics using git since gh doesn't support --stat
            # First get the base branch
            base_result = subprocess.run(
                ["gh", "pr", "view", self.pr_number, "--json", "baseRefName"],
                capture_output=True,
                text=True,
            )

            if base_result.returncode == 0:
                base_data = json.loads(base_result.stdout)
                base_branch = base_data.get("baseRefName", "main")

                # Use git diff --stat with the base branch
                result = subprocess.run(
                    ["git", "diff", "--stat", f"origin/{base_branch}"],
                    capture_output=True,
                    text=True,
                )

                # If origin branch doesn't exist, try without origin prefix
                if result.returncode != 0:
                    result = subprocess.run(
                        ["git", "diff", "--stat", base_branch],
                        capture_output=True,
                        text=True,
                    )

                    # Additional fallback for CI environments
                    if result.returncode != 0:
                        result = subprocess.run(
                            ["git", "diff", "--stat", "HEAD~1"],
                            capture_output=True,
                            text=True,
                        )
            else:
                # Fallback to main branch
                result = subprocess.run(
                    ["git", "diff", "--stat", "origin/main"],
                    capture_output=True,
                    text=True,
                )

                # If origin/main doesn't exist, try main, then HEAD~1 as fallback
                if result.returncode != 0:
                    result = subprocess.run(
                        ["git", "diff", "--stat", "main"],
                        capture_output=True,
                        text=True,
                    )

                    # Final fallback for CI environments
                    if result.returncode != 0:
                        result = subprocess.run(
                            ["git", "diff", "--stat", "HEAD~1"],
                            capture_output=True,
                            text=True,
                        )

            if base_result.returncode == 0:
                base_data = json.loads(base_result.stdout)
                base_branch = base_data.get("baseRefName", "main")

                # Use git diff --stat with the base branch
                result = subprocess.run(
                    ["git", "diff", "--stat", f"origin/{base_branch}"],
                    capture_output=True,
                    text=True,
                )

                # If origin branch doesn't exist, try without origin prefix
                if result.returncode != 0:
                    result = subprocess.run(
                        ["git", "diff", "--stat", base_branch],
                        capture_output=True,
                        text=True,
                    )

                    # Additional fallback for CI environments
                    if result.returncode != 0:
                        result = subprocess.run(
                            ["git", "diff", "--stat", "HEAD~1"],
                            capture_output=True,
                            text=True,
                        )
            else:
                # Fallback to main branch
                result = subprocess.run(
                    ["git", "diff", "--stat", "origin/main"],
                    capture_output=True,
                    text=True,
                )

                # If origin/main doesn't exist, try main, then HEAD~1 as fallback
                if result.returncode != 0:
                    result = subprocess.run(
                        ["git", "diff", "--stat", "main"],
                        capture_output=True,
                        text=True,
                    )

                    # Final fallback for CI environments
                    if result.returncode != 0:
                        result = subprocess.run(
                            ["git", "diff", "--stat", "HEAD~1"],
                            capture_output=True,
                            text=True,
                        )

            if result.returncode == 0:
                stats_text = result.stdout

                # Extract file count and line changes
                files_match = re.search(r"(\d+)\s+files?\s+changed", stats_text)
                insertions_match = re.search(r"(\d+)\s+insertions?\(\+\)", stats_text)
                deletions_match = re.search(r"(\d+)\s+deletions?\(-\)", stats_text)

                return {
                    "files_changed": int(files_match.group(1)) if files_match else 0,
                    "lines_added": int(insertions_match.group(1))
                    if insertions_match
                    else 0,
                    "lines_deleted": int(deletions_match.group(1))
                    if deletions_match
                    else 0,
                    "code_churn": (
                        int(insertions_match.group(1)) if insertions_match else 0
                    )
                    + (int(deletions_match.group(1)) if deletions_match else 0),
                }
            else:
                # Git diff failed, continue without code metrics (not critical)
                print(f"Warning: Failed to get PR diff stats: {result.stderr}")
                return {
                    "files_changed": 0,
                    "lines_added": 0,
                    "lines_deleted": 0,
                    "code_churn": 0,
                }
        except Exception as e:
            print(f"Error analyzing code changes: {e}")
            return {
                "files_changed": 0,
                "lines_added": 0,
                "lines_deleted": 0,
                "code_churn": 0,
            }

    def calculate_innovation_score(self, pr_body: str, code_metrics: Dict) -> float:
        """Calculate innovation score based on PR content."""
        score = 5.0  # Base score

        # Innovation indicators
        innovation_keywords = [
            "novel",
            "innovative",
            "breakthrough",
            "advanced",
            "optimization",
            "performance",
            "scalability",
            "architecture",
        ]

        for keyword in innovation_keywords:
            if re.search(keyword, pr_body, re.IGNORECASE):
                score += 0.5

        # Code complexity indicator
        if code_metrics.get("files_changed", 0) > 20:
            score += 1.0
        if code_metrics.get("lines_added", 0) > 1000:
            score += 1.0

        # Cap at 10
        return min(score, 10.0)

    def generate_future_impact(self, business_value: Dict, performance: Dict) -> Dict:
        """Project future impact based on current metrics."""
        impact = {}

        # Revenue impact projection
        if "user_experience_score" in business_value:
            ux_score = business_value["user_experience_score"]
            # Better UX correlates with revenue
            impact["revenue_impact_3yr"] = round(ux_score * 500000 * 0.1, 0)

        # Market positioning
        if performance.get("peak_rps", 0) > 500:
            impact["competitive_advantage"] = "high"
            impact["market_differentiation"] = "performance_leader"

        # Technical debt reduction
        if performance.get("test_coverage", 0) > 90:
            impact["technical_debt_reduction"] = "significant"
            impact["maintenance_cost_reduction_percent"] = 30

        return impact

    def run_analysis(self):
        """Run complete PR analysis."""
        print(f"🔍 Analyzing PR #{self.pr_number}...")

        # Get PR details
        try:
            result = subprocess.run(
                ["gh", "pr", "view", self.pr_number, "--json", "body,title,author"],
                capture_output=True,
                text=True,
                timeout=30,  # Add timeout to prevent hanging
            )

            if result.returncode != 0:
                print(f"❌ Failed to fetch PR details: {result.stderr}")
                return None

            if not result.stdout.strip():
<<<<<<< HEAD
=======
                print("❌ Empty response from GitHub CLI")
>>>>>>> 19f45965
                return None

            try:
                pr_data = json.loads(result.stdout)
            except json.JSONDecodeError as e:
                print(f"❌ Failed to parse JSON response: {e}")
                print(f"Response: {result.stdout[:500]}...")
                return None

            if pr_data is None:
                print("❌ GitHub returned null data")
<<<<<<< HEAD

=======
>>>>>>> 19f45965
                return None

            pr_body = pr_data.get("body", "")

            # Fallback: if PR body is empty, try alternative fetch
            if not pr_body:
                print("ℹ️ PR body empty, trying alternative fetch...")
                fallback_result = subprocess.run(
                    ["gh", "pr", "view", self.pr_number],
                    capture_output=True,
                    text=True,
                    timeout=15,
                )
                if fallback_result.returncode == 0:
                    pr_body = fallback_result.stdout
                    print("✅ Retrieved PR content via fallback method")
                else:
                    print("⚠️ No PR body available, continuing with limited analysis")

            # Fallback: if PR body is empty, try alternative fetch
            if not pr_body:
                print("ℹ️ PR body empty, trying alternative fetch...")
                fallback_result = subprocess.run(
                    ["gh", "pr", "view", self.pr_number],
                    capture_output=True,
                    text=True,
                    timeout=15,
                )
                if fallback_result.returncode == 0:
                    pr_body = fallback_result.stdout
                    print("✅ Retrieved PR content via fallback method")
                else:
                    print("⚠️ No PR body available, continuing with limited analysis")

            # Extract performance metrics
            performance = self.analyze_performance_metrics(pr_body)
            self.metrics["technical_metrics"]["performance"] = performance

            # Calculate business value
            business_value = self.calculate_business_value(performance)
            self.metrics["business_metrics"] = business_value

            # Extract achievement tags
            tags = self.extract_achievement_tags(pr_body)
            self.metrics["achievement_tags"] = tags

            # Analyze code changes
            code_metrics = self.analyze_code_changes()
            self.metrics["technical_metrics"]["code_metrics"] = code_metrics

            # Calculate innovation score
            innovation = self.calculate_innovation_score(pr_body, code_metrics)
            self.metrics["technical_metrics"]["innovation_score"] = innovation

            # Generate future impact
            impact = self.generate_future_impact(business_value, performance)
            self.metrics["future_impact"] = impact

            # Add warnings for unrealistic metrics
            warnings = []
            if business_value.get("throughput_improvement_percent", 0) > 200:
                warnings.append("Throughput improvement >200% may be unrealistic")
            if business_value.get("infrastructure_savings_estimate", 0) > 50000:
                warnings.append("Infrastructure savings >$50k/year needs validation")
            if business_value.get("roi_year_one_percent", 0) > 300:
                warnings.append("ROI >300% is exceptional - verify calculations")

            self.metrics["warnings"] = warnings

            # Generate KPIs
            self.metrics["kpis"] = {
                "performance_score": self.calculate_realistic_performance_score(
                    performance.get("peak_rps", 0),
                    performance.get("latency_ms", 500),
                    performance.get("error_rate", 0.02),
                ),
                "quality_score": performance.get("test_coverage", 0) / 10,
                "business_value_score": min(
                    10,
                    max(
                        0,
                        (
                            business_value.get("roi_year_one_percent", 0) / 30
                        ),  # More realistic scaling
                    ),
                ),
                "innovation_score": innovation,
                "overall_score": 0,  # Will be calculated after
            }

            # Calculate overall score properly
            self.metrics["kpis"]["overall_score"] = round(
                (
                    self.metrics["kpis"]["performance_score"]
                    + self.metrics["kpis"]["quality_score"]
                    + self.metrics["kpis"]["innovation_score"]
                )
                / 3,
                1,
            )

            return self.metrics

        except Exception as e:
            print(f"❌ Error during analysis: {e}")
            return None

    def save_results(self, output_file: str = None):
        """Save analysis results to file."""
        if not output_file:
            output_file = f"pr_{self.pr_number}_value_analysis.json"

        with open(output_file, "w") as f:
            json.dump(self.metrics, f, indent=2)

        print(f"✅ Results saved to {output_file}")

    def print_summary(self):
        """Print analysis summary with detailed explanations."""
        print("\n📊 PR Value Analysis Summary")
        print("=" * 50)

        # Detailed score breakdown
        overall_score = self.metrics["kpis"]["overall_score"]
        performance_score = self.metrics["kpis"]["performance_score"]
        quality_score = self.metrics["kpis"]["quality_score"]
        business_value_score = self.metrics["kpis"]["business_value_score"]
        innovation_score = self.metrics["kpis"]["innovation_score"]

        print(
            f"\n🎯 Overall Score: {overall_score}/10 ({self._get_score_status(overall_score)})"
        )
        print("=" * 30)

        # Detailed breakdown with explanations
        print(
            f"{'✅' if innovation_score >= 6 else '❌'} Innovation: {innovation_score}/10 ({self._get_innovation_explanation(innovation_score)})"
        )
        print(
            f"{'✅' if performance_score >= 6 else '❌'} Performance: {performance_score}/10 ({self._get_performance_explanation(performance_score)})"
        )
        print(
            f"{'✅' if quality_score >= 6 else '❌'} Quality: {quality_score}/10 ({self._get_quality_explanation(quality_score)})"
        )
        print(
            f"{'✅' if business_value_score >= 6 else '❌'} Business Value: {business_value_score}/10 ({self._get_business_explanation(business_value_score)})"
        )

        # Improvement suggestions
        suggestions = self._generate_improvement_suggestions()
        if suggestions:
            print("\n💡 How to Improve Your PR Score:")
            for suggestion in suggestions:
                print(f"  • {suggestion}")

        # Detailed score breakdown
        overall_score = self.metrics["kpis"]["overall_score"]
        performance_score = self.metrics["kpis"]["performance_score"]
        quality_score = self.metrics["kpis"]["quality_score"]
        business_value_score = self.metrics["kpis"]["business_value_score"]
        innovation_score = self.metrics["kpis"]["innovation_score"]

        print(
            f"\n🎯 Overall Score: {overall_score}/10 ({self._get_score_status(overall_score)})"
        )
        print("=" * 30)

        # Detailed breakdown with explanations
        print(
            f"{'✅' if innovation_score >= 6 else '❌'} Innovation: {innovation_score}/10 ({self._get_innovation_explanation(innovation_score)})"
        )
        print(
            f"{'✅' if performance_score >= 6 else '❌'} Performance: {performance_score}/10 ({self._get_performance_explanation(performance_score)})"
        )
        print(
            f"{'✅' if quality_score >= 6 else '❌'} Quality: {quality_score}/10 ({self._get_quality_explanation(quality_score)})"
        )
        print(
            f"{'✅' if business_value_score >= 6 else '❌'} Business Value: {business_value_score}/10 ({self._get_business_explanation(business_value_score)})"
        )

        # Improvement suggestions
        suggestions = self._generate_improvement_suggestions()
        if suggestions:
            print("\n💡 How to Improve Your PR Score:")
            for suggestion in suggestions:
                print(f"  • {suggestion}")

        print("\n💰 Business Metrics:")
        for key, value in self.metrics["business_metrics"].items():
            print(f"  • {key}: {value}")

        print("\n🚀 Technical Metrics:")
        perf = self.metrics["technical_metrics"].get("performance", {})
        for key, value in perf.items():
            print(f"  • {key}: {value}")

        print("\n🏷️  Achievement Tags:")
        for tag in self.metrics["achievement_tags"]:
            print(f"  • {tag}")

        print("\n📈 Detailed KPIs:")
        for key, value in self.metrics["kpis"].items():
            print(f"  • {key}: {value}")

        print("\n🔮 Future Impact:")
        for key, value in self.metrics["future_impact"].items():
            print(f"  • {key}: {value}")

        # Add calculation explanations
        print("\n📐 How Metrics Are Calculated:")
        print("  • ROI = (Annual Savings / Dev Cost) × 100")
        print("  • Infrastructure Savings = $120k × (Perf Factor - 1) / Perf Factor")
        print("  • Overall Score = (Performance + Quality + Innovation) / 3")
        print("  • Time Savings = Hours/Week × 50 weeks × $100/hour")

        # Scoring thresholds
        print("\n🎯 Scoring Thresholds:")
        print("  • 8.0-10.0: Excellent (Automatic merge approval)")
        print("  • 6.0-7.9: Good (Review recommended)")
        print("  • 0.0-5.9: Needs improvement (Enhancement required)")

    def _get_score_status(self, score: float) -> str:
        """Get score status description."""
        if score >= 8.0:
            return "Excellent ⭐"
        elif score >= 6.0:
            return "Good ✅"
        else:
            return "Needs Improvement ⚠️"

    def _get_innovation_explanation(self, score: float) -> str:
        """Explain innovation score."""
        if score >= 8.0:
            return "exceptional technical complexity and novel approach"
        elif score >= 6.0:
            return "good technical innovation with advanced concepts"
        elif score >= 4.0:
            return "moderate complexity, some innovative elements"
        else:
            return "basic implementation, limited technical innovation"

    def _get_performance_explanation(self, score: float) -> str:
        """Explain performance score."""
        perf_metrics = self.metrics["technical_metrics"].get("performance", {})

        if not perf_metrics or not any(perf_metrics.values()):
            return "no measurable performance metrics detected"
        elif score >= 8.0:
            return "excellent performance metrics documented"
        elif score >= 6.0:
            return "good performance metrics provided"
        else:
            return "performance metrics present but could be improved"

    def _get_quality_explanation(self, score: float) -> str:
        """Explain quality score."""
        perf_metrics = self.metrics["technical_metrics"].get("performance", {})
        test_coverage = perf_metrics.get("test_coverage", 0)

        if test_coverage == 0:
            return "no test coverage metrics detected"
        elif score >= 8.0:
            return f"excellent test coverage ({test_coverage}%)"
        elif score >= 6.0:
            return f"good test coverage ({test_coverage}%)"
        else:
            return f"test coverage needs improvement ({test_coverage}%)"

    def _get_business_explanation(self, score: float) -> str:
        """Explain business value score."""
        business_metrics = self.metrics["business_metrics"]

        if not business_metrics or not any(business_metrics.values()):
            return "no ROI/cost savings metrics detected"
        elif score >= 8.0:
            return "strong business value with clear ROI"
        elif score >= 6.0:
            return "good business value demonstrated"
        else:
            return "business value present but could be quantified better"

    def _generate_improvement_suggestions(self) -> list:
        """Generate specific improvement suggestions."""
        suggestions = []
        kpis = self.metrics["kpis"]
        perf_metrics = self.metrics["technical_metrics"].get("performance", {})
        business_metrics = self.metrics["business_metrics"]

        # Performance suggestions
        if kpis["performance_score"] < 6.0:
            if not perf_metrics.get("peak_rps"):
                suggestions.append(
                    "Add RPS metrics: 'Handles 500+ RPS' or 'Peak performance: 1000 RPS'"
                )
            if not perf_metrics.get("latency_ms"):
                suggestions.append(
                    "Include latency metrics: 'Response time <100ms' or 'p95 latency: 150ms'"
                )
            if not perf_metrics.get("success_rate"):
                suggestions.append(
                    "Document success rates: '99.9% success rate' or '100% uptime'"
                )

        # Quality suggestions
        if kpis["quality_score"] < 6.0:
            if not perf_metrics.get("test_coverage"):
                suggestions.append(
                    "Add test coverage: 'Test coverage: 85%' or '90% code coverage achieved'"
                )
                suggestions.append(
                    "Include testing details: 'Added 50 unit tests' or 'E2E test suite expanded'"
                )

        # Business value suggestions
        if kpis["business_value_score"] < 6.0:
            if not business_metrics.get("infrastructure_savings_estimate"):
                suggestions.append(
                    "Quantify cost savings: 'Reduces infrastructure costs by $15k/year'"
                )
<<<<<<< HEAD

=======
>>>>>>> 19f45965
            if not business_metrics.get("roi_year_one_percent"):
                suggestions.append("Calculate ROI: 'Expected ROI: 300% in first year'")
            suggestions.append("Add business impact: 'Improves user experience by 25%'")
            suggestions.append("Include time savings: 'Saves developers 10 hours/week'")

        # Innovation suggestions
        if kpis["innovation_score"] < 8.0:
            suggestions.append(
                "Highlight technical innovation: Use words like 'novel', 'optimization', 'breakthrough'"
            )
            suggestions.append(
                "Explain architectural improvements: 'Advanced caching strategy' or 'Scalable microservices'"
            )

        return suggestions

    def _generate_interview_talking_points(self, results: Dict) -> List[str]:
        """Generate interview-ready talking points."""
        points = []

        # Performance achievements
        if results["technical_metrics"]["performance"].get("peak_rps", 0) > 1000:
            points.append(
                f"Achieved {results['technical_metrics']['performance']['peak_rps']} RPS - exceeding industry standards for similar systems"
            )

        # Cost savings
        if (
            results["business_metrics"].get("infrastructure_savings_estimate", 0)
            > 10000
        ):
            points.append(
                f"Delivered ${results['business_metrics']['infrastructure_savings_estimate']:,} annual infrastructure savings through performance optimization"
            )

        # Quality improvements
        if results["technical_metrics"]["performance"].get("test_coverage", 0) > 80:
            points.append(
                f"Implemented {results['technical_metrics']['performance']['test_coverage']}% test coverage, ensuring production reliability"
            )

        # Innovation
        if results["kpis"]["innovation_score"] > 8:
            points.append(
                "Pioneered novel approach to semantic search using advanced RAG techniques"
            )

        # ROI story
        if results["business_metrics"].get("roi_year_one_percent", 0) > 100:
            points.append(
                f"{results['business_metrics']['roi_year_one_percent']}% first-year ROI with {results['business_metrics'].get('payback_period_months', 'N/A')} month payback"
            )

        # Team impact
        if results["business_metrics"].get("developer_productivity_savings", 0) > 50000:
            points.append(
                f"Improved team productivity by ${results['business_metrics']['developer_productivity_savings']:,}/year"
            )

        return points

    def _generate_article_suggestions(self, results: Dict) -> Dict[str, List[str]]:
        """Generate suggestions for future articles/blog posts."""
        suggestions = {
            "technical_deep_dives": [],
            "business_case_studies": [],
            "best_practices": [],
            "lessons_learned": [],
        }

        # Technical articles
        if results["technical_metrics"]["performance"].get("peak_rps", 0) > 1000:
            suggestions["technical_deep_dives"].append(
                "How We Achieved 1200+ RPS with Python and FastAPI"
            )
            suggestions["technical_deep_dives"].append(
                "Optimizing Kubernetes for High-Performance Microservices"
            )

        if "ai_ml_feature" in results["achievement_tags"]:
            suggestions["technical_deep_dives"].append(
                "Building Production-Ready RAG Pipelines: A Complete Guide"
            )
            suggestions["technical_deep_dives"].append(
                "Semantic Search at Scale: Lessons from Production"
            )

        # Business case studies
        if results["business_metrics"].get("roi_year_one_percent", 0) > 100:
            suggestions["business_case_studies"].append(
                f"Case Study: {results['business_metrics']['roi_year_one_percent']}% ROI from Performance Optimization"
            )

        if results["business_metrics"].get("developer_productivity_savings", 0) > 50000:
            suggestions["business_case_studies"].append(
                "How Semantic Search Saved Our Team 10 Hours/Week"
            )

        # Best practices
        if results["technical_metrics"]["performance"].get("test_coverage", 0) > 80:
            suggestions["best_practices"].append(
                "Achieving 87% Test Coverage in Production Microservices"
            )

        if results["technical_metrics"]["performance"].get("latency_ms", 0) < 200:
            suggestions["best_practices"].append(
                "Sub-200ms Response Times: Architecture and Optimization Strategies"
            )

        # Lessons learned
        suggestions["lessons_learned"].append(
            "From Concept to Production: Building a High-Performance RAG System"
        )
        suggestions["lessons_learned"].append(
            "The Hidden Costs of Poor Performance (And How We Fixed Them)"
        )

        return suggestions

    def _print_metric_explanations(self):
        """Print comprehensive explanations for all metrics."""
        print("\n📐 DETAILED METRIC EXPLANATIONS:")
        print("=" * 60)

        # Business Metrics Explanations
        print("\n💰 BUSINESS METRICS:")
        print("-" * 40)

        business_metrics = self.metrics.get("business_metrics", {})

        print("\n1️⃣ Throughput Improvement Percent:")
        print(f"   Value: {business_metrics.get('throughput_improvement_percent', 0)}%")
        print("   Formula: ((current_rps / baseline_rps) - 1) × 100%")
        print(
            f"   Calculation: (({self.metrics['technical_metrics']['performance'].get('peak_rps', 0)} / 500) - 1) × 100%"
        )
        print("   Meaning: How much faster the system processes requests vs baseline")
        print("   Baseline: 500 RPS (typical microservice performance)")

        print("\n2️⃣ Infrastructure Savings Estimate:")
        print(
            f"   Value: ${business_metrics.get('infrastructure_savings_estimate', 0):,}"
        )
        print("   Formula: servers_reduced × $12k/year + bandwidth_savings")
        print("   Calculation: Based on reduced server needs from performance gains")
        print("   Meaning: Annual cost reduction from needing fewer servers")

        print("\n3️⃣ Servers Reduced:")
        print(f"   Value: {business_metrics.get('servers_reduced', 0)}")
        print("   Formula: floor((current_rps - baseline_rps) / baseline_rps)")
        print("   Meaning: Number of servers eliminated due to performance gains")

        print("\n4️⃣ Developer Productivity Savings:")
        print(
            f"   Value: ${business_metrics.get('developer_productivity_savings', 0):,}"
        )
        print("   Formula: hours_saved × team_size × $150/hour")
        print(
            f"   Hours Saved: {business_metrics.get('productivity_hours_saved', 0)} hours/year"
        )
        print("   Meaning: Cost savings from developers working more efficiently")

        print("\n5️⃣ Quality Improvement Savings:")
        print(f"   Value: ${business_metrics.get('quality_improvement_savings', 0):,}")
        print("   Formula: bugs_prevented × $5k/bug (avg cost to fix in production)")
        print(
            f"   Bugs Prevented: {business_metrics.get('bugs_prevented_annually', 0)}"
        )
        print("   Meaning: Cost avoided by catching bugs before production")

        print("\n6️⃣ Total Annual Savings:")
        print(f"   Value: ${business_metrics.get('total_annual_savings', 0):,}")
        print("   Formula: infrastructure + productivity + quality savings")
        print("   Meaning: Total projected annual cost reduction")

        print("\n7️⃣ Risk Adjusted Savings:")
        print(f"   Value: ${business_metrics.get('risk_adjusted_savings', 0):,}")
        print("   Formula: total_savings × confidence_factor")
        print(f"   Confidence: {business_metrics.get('confidence_level', 'medium')}")
        print("   Meaning: Conservative estimate accounting for uncertainty")

        print("\n8️⃣ Total Investment:")
        print(f"   Value: ${business_metrics.get('total_investment', 0):,}")
        print("   Formula: dev_hours × $150/hour + infrastructure_cost")
        print("   Meaning: Total cost to implement this PR")

        print("\n9️⃣ ROI Year One Percent:")
        print(f"   Value: {business_metrics.get('roi_year_one_percent', 0)}%")
        print("   Formula: ((annual_savings - investment) / investment) × 100%")
        print("   Meaning: Return on investment in the first year")
        print("   Note: >100% means positive ROI within first year")

        print("\n🔟 Payback Period:")
        print(f"   Value: {business_metrics.get('payback_period_months', 0)} months")
        print("   Formula: investment / (annual_savings / 12)")
        print("   Meaning: Time to recover the initial investment")

        print("\n✋ User Experience Score:")
        print(f"   Value: {business_metrics.get('user_experience_score', 0)}/10")
        print("   Formula: Based on response latency")
        print("   - <100ms = 10 (Exceptional)")
        print("   - <200ms = 9 (Excellent)")
        print("   - <500ms = 7 (Good)")
        print("   - >500ms = 5 (Needs improvement)")

        # Performance Metrics Explanations
        print("\n🚀 PERFORMANCE METRICS:")
        print("-" * 40)

        perf = self.metrics["technical_metrics"].get("performance", {})

        print("\n1️⃣ Peak RPS (Requests Per Second):")
        print(f"   Value: {perf.get('peak_rps', 0)}")
        print("   Meaning: Maximum requests the system can handle per second")
        print("   Industry Standards:")
        print("   - <100 RPS: Low traffic")
        print("   - 100-500 RPS: Medium traffic")
        print("   - 500-1000 RPS: High traffic")
        print("   - >1000 RPS: Very high traffic")

        print("\n2️⃣ Latency (Response Time):")
        print(f"   Value: {perf.get('latency_ms', 0)}ms")
        print("   Meaning: Average time to process a request")
        print("   User Perception:")
        print("   - <100ms: Feels instant")
        print("   - 100-300ms: Fast")
        print("   - 300-1000ms: Acceptable")
        print("   - >1000ms: Slow")

        print("\n3️⃣ Test Coverage:")
        print(f"   Value: {perf.get('test_coverage', 0)}%")
        print("   Meaning: Percentage of code covered by tests")
        print("   Quality Standards:")
        print("   - >80%: Excellent")
        print("   - 60-80%: Good")
        print("   - 40-60%: Fair")
        print("   - <40%: Needs improvement")

        # KPI Score Explanations
        print("\n🎯 KEY PERFORMANCE INDICATORS:")
        print("-" * 40)

        kpis = self.metrics.get("kpis", {})

        print("\n1️⃣ Performance Score:")
        print(f"   Value: {kpis.get('performance_score', 0)}/10")
        print("   Formula: Logarithmic scale based on RPS")
        print("   - 10/10: >10,000 RPS (Enterprise scale)")
        print("   - 9/10: >5,000 RPS (Large scale)")
        print("   - 8/10: >2,000 RPS (High performance)")
        print("   - 7/10: >1,000 RPS (Good performance)")
        print("   - 6/10: >500 RPS (Acceptable)")
        print("   - 5/10: >200 RPS (Basic)")

        print("\n2️⃣ Quality Score:")
        print(f"   Value: {kpis.get('quality_score', 0)}/10")
        print("   Formula: test_coverage / 10")
        print("   Meaning: Code quality based on test coverage")

        print("\n3️⃣ Business Value Score:")
        print(f"   Value: {kpis.get('business_value_score', 0)}/10")
        print("   Formula: min(10, roi_percent / 30)")
        print("   Meaning: Financial impact relative to investment")
        print("   - 10/10: ROI >300%")
        print("   - 8/10: ROI >240%")
        print("   - 6/10: ROI >180%")

        print("\n4️⃣ Innovation Score:")
        print(f"   Value: {kpis.get('innovation_score', 0)}/10")
        print("   Based on:")
        print("   - New patterns/architectures introduced")
        print("   - AI/ML features implemented")
        print("   - Novel solutions to complex problems")
        print("   - Industry best practices adopted")

        print("\n5️⃣ Overall Score:")
        print(f"   Value: {kpis.get('overall_score', 0)}/10")
        print("   Formula: weighted average of all scores")
        print("   - Performance: 30% weight")
        print("   - Quality: 25% weight")
        print("   - Business Value: 25% weight")
        print("   - Innovation: 20% weight")

        # Confidence Level Explanation
        print("\n🎯 CONFIDENCE LEVELS:")
        print("-" * 40)
        confidence = business_metrics.get("confidence_level", "medium")
        print(f"\nCurrent Confidence: {confidence}")
        print("\nConfidence Factors:")
        print("- High (0.9x): Clear metrics, proven patterns")
        print("- Medium (0.8x): Reasonable estimates, some assumptions")
        print("- Low (0.7x): Many assumptions, unproven benefits")

        print("\n" + "=" * 60)

    def _generate_metric_explanations_dict(self) -> Dict[str, Dict[str, Any]]:
        """Generate metric explanations as a dictionary for storage."""
        explanations = {
            "business_metrics": {
                "throughput_improvement_percent": {
                    "formula": "((current_rps / baseline_rps) - 1) × 100%",
                    "meaning": "How much faster the system processes requests vs baseline",
                    "baseline": "500 RPS (typical microservice performance)",
                },
                "infrastructure_savings_estimate": {
                    "formula": "servers_reduced × $12k/year + bandwidth_savings",
                    "meaning": "Annual cost reduction from needing fewer servers",
                    "calculation": "Based on reduced server needs from performance gains",
                },
                "servers_reduced": {
                    "formula": "floor((current_rps - baseline_rps) / baseline_rps)",
                    "meaning": "Number of servers eliminated due to performance gains",
                },
                "developer_productivity_savings": {
                    "formula": "hours_saved × team_size × $150/hour",
                    "meaning": "Cost savings from developers working more efficiently",
                    "hourly_rate": "$150/hour (industry standard)",
                },
                "quality_improvement_savings": {
                    "formula": "bugs_prevented × $5k/bug",
                    "meaning": "Cost avoided by catching bugs before production",
                    "bug_cost": "$5k average cost to fix bug in production",
                },
                "total_annual_savings": {
                    "formula": "infrastructure + productivity + quality savings",
                    "meaning": "Total projected annual cost reduction",
                },
                "risk_adjusted_savings": {
                    "formula": "total_savings × confidence_factor",
                    "meaning": "Conservative estimate accounting for uncertainty",
                    "confidence_factors": {"high": 0.9, "medium": 0.8, "low": 0.7},
                },
                "total_investment": {
                    "formula": "dev_hours × $150/hour + infrastructure_cost",
                    "meaning": "Total cost to implement this PR",
                },
                "roi_year_one_percent": {
                    "formula": "((annual_savings - investment) / investment) × 100%",
                    "meaning": "Return on investment in the first year",
                    "interpretation": ">100% means positive ROI within first year",
                },
                "payback_period_months": {
                    "formula": "investment / (annual_savings / 12)",
                    "meaning": "Time to recover the initial investment",
                },
                "user_experience_score": {
                    "formula": "Based on response latency",
                    "scale": {
                        "10": "<100ms (Exceptional)",
                        "9": "<200ms (Excellent)",
                        "7": "<500ms (Good)",
                        "5": ">500ms (Needs improvement)",
                    },
                },
            },
            "performance_metrics": {
                "peak_rps": {
                    "meaning": "Maximum requests the system can handle per second",
                    "industry_standards": {
                        "low": "<100 RPS",
                        "medium": "100-500 RPS",
                        "high": "500-1000 RPS",
                        "very_high": ">1000 RPS",
                    },
                },
                "latency_ms": {
                    "meaning": "Average time to process a request",
                    "user_perception": {
                        "instant": "<100ms",
                        "fast": "100-300ms",
                        "acceptable": "300-1000ms",
                        "slow": ">1000ms",
                    },
                },
                "test_coverage": {
                    "meaning": "Percentage of code covered by tests",
                    "quality_standards": {
                        "excellent": ">80%",
                        "good": "60-80%",
                        "fair": "40-60%",
                        "poor": "<40%",
                    },
                },
            },
            "kpi_scores": {
                "performance_score": {
                    "formula": "Logarithmic scale based on RPS",
                    "scale": {
                        "10": ">10,000 RPS (Enterprise scale)",
                        "9": ">5,000 RPS (Large scale)",
                        "8": ">2,000 RPS (High performance)",
                        "7": ">1,000 RPS (Good performance)",
                        "6": ">500 RPS (Acceptable)",
                        "5": ">200 RPS (Basic)",
                    },
                },
                "quality_score": {
                    "formula": "test_coverage / 10",
                    "meaning": "Code quality based on test coverage",
                },
                "business_value_score": {
                    "formula": "min(10, roi_percent / 30)",
                    "meaning": "Financial impact relative to investment",
                    "scale": {"10": "ROI >300%", "8": "ROI >240%", "6": "ROI >180%"},
                },
                "innovation_score": {
                    "criteria": [
                        "New patterns/architectures introduced",
                        "AI/ML features implemented",
                        "Novel solutions to complex problems",
                        "Industry best practices adopted",
                    ]
                },
                "overall_score": {
                    "formula": "Weighted average of all scores",
                    "weights": {
                        "performance": "30%",
                        "quality": "25%",
                        "business_value": "25%",
                        "innovation": "20%",
                    },
<<<<<<< HEAD
                },
            },
=======
                },
            },
        }
        return explanations

    def _generate_portfolio_summary(self, results: Dict) -> str:
        """Generate a portfolio-ready project summary."""
        perf = results["technical_metrics"]["performance"]
        business = results["business_metrics"]

        summary = f"""**High-Performance RAG Pipeline Implementation**

Led the development of a production-ready RAG (Retrieval-Augmented Generation) pipeline that revolutionized our team's code discovery and development workflow.

**Key Achievements:**
• Performance: {perf.get("peak_rps", 0)} RPS with {perf.get("latency_ms", "N/A")}ms latency
• Scale: Handles {results["technical_metrics"]["code_metrics"].get("files_changed", 0)} files across the codebase
• Quality: {perf.get("test_coverage", 0)}% test coverage with comprehensive integration tests
• Business Impact: ${business.get("infrastructure_savings_estimate", 0):,} annual savings, {business.get("roi_year_one_percent", 0)}% ROI

**Technologies:** Python, FastAPI, Kubernetes, PostgreSQL, Qdrant, OpenAI API, Docker

**Innovation:** Implemented novel embedding techniques for semantic code search, reducing developer search time by 60% and debugging time by 40%. This project demonstrates expertise in AI/ML integration, distributed systems, and performance optimization."""

        return summary

    def _generate_interview_talking_points(self, results: Dict) -> List[str]:
        """Generate interview-ready talking points."""
        points = []

        # Performance achievements
        if results["technical_metrics"]["performance"].get("peak_rps", 0) > 1000:
            points.append(
                f"Achieved {results['technical_metrics']['performance']['peak_rps']} RPS - exceeding industry standards for similar systems"
            )

        # Cost savings
        if (
            results["business_metrics"].get("infrastructure_savings_estimate", 0)
            > 10000
        ):
            points.append(
                f"Delivered ${results['business_metrics']['infrastructure_savings_estimate']:,} annual infrastructure savings through performance optimization"
            )

        # Quality improvements
        if results["technical_metrics"]["performance"].get("test_coverage", 0) > 80:
            points.append(
                f"Implemented {results['technical_metrics']['performance']['test_coverage']}% test coverage, ensuring production reliability"
            )

        # Innovation
        if results["kpis"]["innovation_score"] > 8:
            points.append(
                "Pioneered novel approach to semantic search using advanced RAG techniques"
            )

        # ROI story
        if results["business_metrics"].get("roi_year_one_percent", 0) > 100:
            points.append(
                f"{results['business_metrics']['roi_year_one_percent']}% first-year ROI with {results['business_metrics'].get('payback_period_months', 'N/A')} month payback"
            )

        # Team impact
        if results["business_metrics"].get("developer_productivity_savings", 0) > 50000:
            points.append(
                f"Improved team productivity by ${results['business_metrics']['developer_productivity_savings']:,}/year"
            )

        return points

    def _generate_article_suggestions(self, results: Dict) -> Dict[str, List[str]]:
        """Generate suggestions for future articles/blog posts."""
        suggestions = {
            "technical_deep_dives": [],
            "business_case_studies": [],
            "best_practices": [],
            "lessons_learned": [],
        }

        # Technical articles
        if results["technical_metrics"]["performance"].get("peak_rps", 0) > 1000:
            suggestions["technical_deep_dives"].append(
                "How We Achieved 1200+ RPS with Python and FastAPI"
            )
            suggestions["technical_deep_dives"].append(
                "Optimizing Kubernetes for High-Performance Microservices"
            )

        if "ai_ml_feature" in results["achievement_tags"]:
            suggestions["technical_deep_dives"].append(
                "Building Production-Ready RAG Pipelines: A Complete Guide"
            )
            suggestions["technical_deep_dives"].append(
                "Semantic Search at Scale: Lessons from Production"
            )

        # Business case studies
        if results["business_metrics"].get("roi_year_one_percent", 0) > 100:
            suggestions["business_case_studies"].append(
                f"Case Study: {results['business_metrics']['roi_year_one_percent']}% ROI from Performance Optimization"
            )

        if results["business_metrics"].get("developer_productivity_savings", 0) > 50000:
            suggestions["business_case_studies"].append(
                "How Semantic Search Saved Our Team 10 Hours/Week"
            )

        # Best practices
        if results["technical_metrics"]["performance"].get("test_coverage", 0) > 80:
            suggestions["best_practices"].append(
                "Achieving 87% Test Coverage in Production Microservices"
            )

        if results["technical_metrics"]["performance"].get("latency_ms", 0) < 200:
            suggestions["best_practices"].append(
                "Sub-200ms Response Times: Architecture and Optimization Strategies"
            )

        # Lessons learned
        suggestions["lessons_learned"].append(
            "From Concept to Production: Building a High-Performance RAG System"
        )
        suggestions["lessons_learned"].append(
            "The Hidden Costs of Poor Performance (And How We Fixed Them)"
        )

        return suggestions

    def _print_metric_explanations(self):
        """Print comprehensive explanations for all metrics."""
        print("\n📐 DETAILED METRIC EXPLANATIONS:")
        print("=" * 60)

        # Business Metrics Explanations
        print("\n💰 BUSINESS METRICS:")
        print("-" * 40)

        business_metrics = self.metrics.get("business_metrics", {})

        print("\n1️⃣ Throughput Improvement Percent:")
        print(f"   Value: {business_metrics.get('throughput_improvement_percent', 0)}%")
        print("   Formula: ((current_rps / baseline_rps) - 1) × 100%")
        print(
            f"   Calculation: (({self.metrics['technical_metrics']['performance'].get('peak_rps', 0)} / 500) - 1) × 100%"
        )
        print("   Meaning: How much faster the system processes requests vs baseline")
        print("   Baseline: 500 RPS (typical microservice performance)")

        print("\n2️⃣ Infrastructure Savings Estimate:")
        print(
            f"   Value: ${business_metrics.get('infrastructure_savings_estimate', 0):,}"
        )
        print("   Formula: servers_reduced × $12k/year + bandwidth_savings")
        print("   Calculation: Based on reduced server needs from performance gains")
        print("   Meaning: Annual cost reduction from needing fewer servers")

        print("\n3️⃣ Servers Reduced:")
        print(f"   Value: {business_metrics.get('servers_reduced', 0)}")
        print("   Formula: floor((current_rps - baseline_rps) / baseline_rps)")
        print("   Meaning: Number of servers eliminated due to performance gains")

        print("\n4️⃣ Developer Productivity Savings:")
        print(
            f"   Value: ${business_metrics.get('developer_productivity_savings', 0):,}"
        )
        print("   Formula: hours_saved × team_size × $150/hour")
        print(
            f"   Hours Saved: {business_metrics.get('productivity_hours_saved', 0)} hours/year"
        )
        print("   Meaning: Cost savings from developers working more efficiently")

        print("\n5️⃣ Quality Improvement Savings:")
        print(f"   Value: ${business_metrics.get('quality_improvement_savings', 0):,}")
        print("   Formula: bugs_prevented × $5k/bug (avg cost to fix in production)")
        print(
            f"   Bugs Prevented: {business_metrics.get('bugs_prevented_annually', 0)}"
        )
        print("   Meaning: Cost avoided by catching bugs before production")

        print("\n6️⃣ Total Annual Savings:")
        print(f"   Value: ${business_metrics.get('total_annual_savings', 0):,}")
        print("   Formula: infrastructure + productivity + quality savings")
        print("   Meaning: Total projected annual cost reduction")

        print("\n7️⃣ Risk Adjusted Savings:")
        print(f"   Value: ${business_metrics.get('risk_adjusted_savings', 0):,}")
        print("   Formula: total_savings × confidence_factor")
        print(f"   Confidence: {business_metrics.get('confidence_level', 'medium')}")
        print("   Meaning: Conservative estimate accounting for uncertainty")

        print("\n8️⃣ Total Investment:")
        print(f"   Value: ${business_metrics.get('total_investment', 0):,}")
        print("   Formula: dev_hours × $150/hour + infrastructure_cost")
        print("   Meaning: Total cost to implement this PR")

        print("\n9️⃣ ROI Year One Percent:")
        print(f"   Value: {business_metrics.get('roi_year_one_percent', 0)}%")
        print("   Formula: ((annual_savings - investment) / investment) × 100%")
        print("   Meaning: Return on investment in the first year")
        print("   Note: >100% means positive ROI within first year")

        print("\n🔟 Payback Period:")
        print(f"   Value: {business_metrics.get('payback_period_months', 0)} months")
        print("   Formula: investment / (annual_savings / 12)")
        print("   Meaning: Time to recover the initial investment")

        print("\n✋ User Experience Score:")
        print(f"   Value: {business_metrics.get('user_experience_score', 0)}/10")
        print("   Formula: Based on response latency")
        print("   - <100ms = 10 (Exceptional)")
        print("   - <200ms = 9 (Excellent)")
        print("   - <500ms = 7 (Good)")
        print("   - >500ms = 5 (Needs improvement)")

        # Performance Metrics Explanations
        print("\n🚀 PERFORMANCE METRICS:")
        print("-" * 40)

        perf = self.metrics["technical_metrics"].get("performance", {})

        print("\n1️⃣ Peak RPS (Requests Per Second):")
        print(f"   Value: {perf.get('peak_rps', 0)}")
        print("   Meaning: Maximum requests the system can handle per second")
        print("   Industry Standards:")
        print("   - <100 RPS: Low traffic")
        print("   - 100-500 RPS: Medium traffic")
        print("   - 500-1000 RPS: High traffic")
        print("   - >1000 RPS: Very high traffic")

        print("\n2️⃣ Latency (Response Time):")
        print(f"   Value: {perf.get('latency_ms', 0)}ms")
        print("   Meaning: Average time to process a request")
        print("   User Perception:")
        print("   - <100ms: Feels instant")
        print("   - 100-300ms: Fast")
        print("   - 300-1000ms: Acceptable")
        print("   - >1000ms: Slow")

        print("\n3️⃣ Test Coverage:")
        print(f"   Value: {perf.get('test_coverage', 0)}%")
        print("   Meaning: Percentage of code covered by tests")
        print("   Quality Standards:")
        print("   - >80%: Excellent")
        print("   - 60-80%: Good")
        print("   - 40-60%: Fair")
        print("   - <40%: Needs improvement")

        # KPI Score Explanations
        print("\n🎯 KEY PERFORMANCE INDICATORS:")
        print("-" * 40)

        kpis = self.metrics.get("kpis", {})

        print("\n1️⃣ Performance Score:")
        print(f"   Value: {kpis.get('performance_score', 0)}/10")
        print("   Formula: Logarithmic scale based on RPS")
        print("   - 10/10: >10,000 RPS (Enterprise scale)")
        print("   - 9/10: >5,000 RPS (Large scale)")
        print("   - 8/10: >2,000 RPS (High performance)")
        print("   - 7/10: >1,000 RPS (Good performance)")
        print("   - 6/10: >500 RPS (Acceptable)")
        print("   - 5/10: >200 RPS (Basic)")

        print("\n2️⃣ Quality Score:")
        print(f"   Value: {kpis.get('quality_score', 0)}/10")
        print("   Formula: test_coverage / 10")
        print("   Meaning: Code quality based on test coverage")

        print("\n3️⃣ Business Value Score:")
        print(f"   Value: {kpis.get('business_value_score', 0)}/10")
        print("   Formula: min(10, roi_percent / 30)")
        print("   Meaning: Financial impact relative to investment")
        print("   - 10/10: ROI >300%")
        print("   - 8/10: ROI >240%")
        print("   - 6/10: ROI >180%")

        print("\n4️⃣ Innovation Score:")
        print(f"   Value: {kpis.get('innovation_score', 0)}/10")
        print("   Based on:")
        print("   - New patterns/architectures introduced")
        print("   - AI/ML features implemented")
        print("   - Novel solutions to complex problems")
        print("   - Industry best practices adopted")

        print("\n5️⃣ Overall Score:")
        print(f"   Value: {kpis.get('overall_score', 0)}/10")
        print("   Formula: weighted average of all scores")
        print("   - Performance: 30% weight")
        print("   - Quality: 25% weight")
        print("   - Business Value: 25% weight")
        print("   - Innovation: 20% weight")

        # Confidence Level Explanation
        print("\n🎯 CONFIDENCE LEVELS:")
        print("-" * 40)
        confidence = business_metrics.get("confidence_level", "medium")
        print(f"\nCurrent Confidence: {confidence}")
        print("\nConfidence Factors:")
        print("- High (0.9x): Clear metrics, proven patterns")
        print("- Medium (0.8x): Reasonable estimates, some assumptions")
        print("- Low (0.7x): Many assumptions, unproven benefits")

        print("\n" + "=" * 60)

    def _generate_metric_explanations_dict(self) -> Dict[str, Dict[str, Any]]:
        """Generate metric explanations as a dictionary for storage."""
        explanations = {
            "business_metrics": {
                "throughput_improvement_percent": {
                    "formula": "((current_rps / baseline_rps) - 1) × 100%",
                    "meaning": "How much faster the system processes requests vs baseline",
                    "baseline": "500 RPS (typical microservice performance)",
                },
                "infrastructure_savings_estimate": {
                    "formula": "servers_reduced × $12k/year + bandwidth_savings",
                    "meaning": "Annual cost reduction from needing fewer servers",
                    "calculation": "Based on reduced server needs from performance gains",
                },
                "servers_reduced": {
                    "formula": "floor((current_rps - baseline_rps) / baseline_rps)",
                    "meaning": "Number of servers eliminated due to performance gains",
                },
                "developer_productivity_savings": {
                    "formula": "hours_saved × team_size × $150/hour",
                    "meaning": "Cost savings from developers working more efficiently",
                    "hourly_rate": "$150/hour (industry standard)",
                },
                "quality_improvement_savings": {
                    "formula": "bugs_prevented × $5k/bug",
                    "meaning": "Cost avoided by catching bugs before production",
                    "bug_cost": "$5k average cost to fix bug in production",
                },
                "total_annual_savings": {
                    "formula": "infrastructure + productivity + quality savings",
                    "meaning": "Total projected annual cost reduction",
                },
                "risk_adjusted_savings": {
                    "formula": "total_savings × confidence_factor",
                    "meaning": "Conservative estimate accounting for uncertainty",
                    "confidence_factors": {"high": 0.9, "medium": 0.8, "low": 0.7},
                },
                "total_investment": {
                    "formula": "dev_hours × $150/hour + infrastructure_cost",
                    "meaning": "Total cost to implement this PR",
                },
                "roi_year_one_percent": {
                    "formula": "((annual_savings - investment) / investment) × 100%",
                    "meaning": "Return on investment in the first year",
                    "interpretation": ">100% means positive ROI within first year",
                },
                "payback_period_months": {
                    "formula": "investment / (annual_savings / 12)",
                    "meaning": "Time to recover the initial investment",
                },
                "user_experience_score": {
                    "formula": "Based on response latency",
                    "scale": {
                        "10": "<100ms (Exceptional)",
                        "9": "<200ms (Excellent)",
                        "7": "<500ms (Good)",
                        "5": ">500ms (Needs improvement)",
                    },
                },
            },
            "performance_metrics": {
                "peak_rps": {
                    "meaning": "Maximum requests the system can handle per second",
                    "industry_standards": {
                        "low": "<100 RPS",
                        "medium": "100-500 RPS",
                        "high": "500-1000 RPS",
                        "very_high": ">1000 RPS",
                    },
                },
                "latency_ms": {
                    "meaning": "Average time to process a request",
                    "user_perception": {
                        "instant": "<100ms",
                        "fast": "100-300ms",
                        "acceptable": "300-1000ms",
                        "slow": ">1000ms",
                    },
                },
                "test_coverage": {
                    "meaning": "Percentage of code covered by tests",
                    "quality_standards": {
                        "excellent": ">80%",
                        "good": "60-80%",
                        "fair": "40-60%",
                        "poor": "<40%",
                    },
                },
            },
            "kpi_scores": {
                "performance_score": {
                    "formula": "Logarithmic scale based on RPS",
                    "scale": {
                        "10": ">10,000 RPS (Enterprise scale)",
                        "9": ">5,000 RPS (Large scale)",
                        "8": ">2,000 RPS (High performance)",
                        "7": ">1,000 RPS (Good performance)",
                        "6": ">500 RPS (Acceptable)",
                        "5": ">200 RPS (Basic)",
                    },
                },
                "quality_score": {
                    "formula": "test_coverage / 10",
                    "meaning": "Code quality based on test coverage",
                },
                "business_value_score": {
                    "formula": "min(10, roi_percent / 30)",
                    "meaning": "Financial impact relative to investment",
                    "scale": {"10": "ROI >300%", "8": "ROI >240%", "6": "ROI >180%"},
                },
                "innovation_score": {
                    "criteria": [
                        "New patterns/architectures introduced",
                        "AI/ML features implemented",
                        "Novel solutions to complex problems",
                        "Industry best practices adopted",
                    ]
                },
                "overall_score": {
                    "formula": "Weighted average of all scores",
                    "weights": {
                        "performance": "30%",
                        "quality": "25%",
                        "business_value": "25%",
                        "innovation": "20%",
                    },
                },
            },
>>>>>>> 19f45965
        }
        return explanations

    def _generate_portfolio_summary(self, results: Dict) -> str:
        """Generate a portfolio-ready project summary."""
        perf = results["technical_metrics"]["performance"]
        business = results["business_metrics"]

        summary = f"""**High-Performance RAG Pipeline Implementation**

Led the development of a production-ready RAG (Retrieval-Augmented Generation) pipeline that revolutionized our team's code discovery and development workflow.

**Key Achievements:**
• Performance: {perf.get("peak_rps", 0)} RPS with {perf.get("latency_ms", "N/A")}ms latency
• Scale: Handles {results["technical_metrics"]["code_metrics"].get("files_changed", 0)} files across the codebase
• Quality: {perf.get("test_coverage", 0)}% test coverage with comprehensive integration tests
• Business Impact: ${business.get("infrastructure_savings_estimate", 0):,} annual savings, {business.get("roi_year_one_percent", 0)}% ROI

**Technologies:** Python, FastAPI, Kubernetes, PostgreSQL, Qdrant, OpenAI API, Docker

**Innovation:** Implemented novel embedding techniques for semantic code search, reducing developer search time by 60% and debugging time by 40%. This project demonstrates expertise in AI/ML integration, distributed systems, and performance optimization."""

        return summary


def main():
    """Main function to run PR value analysis."""
    if len(sys.argv) < 2:
        print("Usage: python pr-value-analyzer.py <PR_NUMBER>")
        sys.exit(1)

    pr_number = sys.argv[1]

    # Create analyzer
    analyzer = PRValueAnalyzer(pr_number)

    # Run analysis
    results = analyzer.run_analysis()

    if results:
        # Print summary
        analyzer.print_summary()

        # Save results
        analyzer.save_results()

        # Also save to achievement collector format with AI insights
        achievement_data = {
            "pr_number": pr_number,
            "timestamp": results["timestamp"],
            "tags": results["achievement_tags"],
            "metrics": {
                **results["business_metrics"],
                **results["technical_metrics"]["performance"],
                "innovation_score": results["technical_metrics"]["innovation_score"],
            },
            "kpis": results["kpis"],
            "ai_insights": {
                "improvement_suggestions": analyzer._generate_improvement_suggestions(),
                "score_explanations": {
                    "innovation": analyzer._get_innovation_explanation(
                        results["kpis"]["innovation_score"]
                    ),
                    "performance": analyzer._get_performance_explanation(
                        results["kpis"]["performance_score"]
                    ),
                    "quality": analyzer._get_quality_explanation(
                        results["kpis"]["quality_score"]
                    ),
                    "business": analyzer._get_business_explanation(
                        results["kpis"]["business_value_score"]
                    ),
                },
                "interview_talking_points": analyzer._generate_interview_talking_points(
                    results
                ),
                "article_suggestions": analyzer._generate_article_suggestions(results),
                "portfolio_summary": analyzer._generate_portfolio_summary(results),
            },
            "calculation_methodology": {
                "roi_formula": "ROI = (Annual Savings - Total Investment) / Total Investment × 100",
                "infrastructure_formula": "Savings = Servers_Reduced × $12k/year + Bandwidth_Savings",
                "productivity_formula": "Savings = Hours_Saved × Team_Size × $150/hour",
                "confidence_level": results["business_metrics"].get(
                    "confidence_level", "medium"
                ),
                "assumptions": {
                    "developer_rate": "$150/hour",
                    "server_cost": "$12k/year",
                    "baseline_rps": 500,
                    "baseline_latency": 800,
                },
            },
            "metric_explanations": analyzer._generate_metric_explanations_dict(),
            "future_impact": results.get("future_impact", {}),
            "warnings": results.get("warnings", []),
            "integration_ready": True,
            "schema_version": "3.1",  # Updated version for metric explanations
        }

        achievement_file = f".achievements/pr_{pr_number}_achievement.json"
        os.makedirs(".achievements", exist_ok=True)

        with open(achievement_file, "w") as f:
            json.dump(achievement_data, f, indent=2)

        print(f"\n✅ Achievement data saved to {achievement_file}")

        # Notify about achievement collector integration
        if results["kpis"]["overall_score"] >= 6:
            print("\n🎯 This PR qualifies for Achievement Collector!")
            print("   Run the following to create the achievement:")
            print(
                f"   curl -X POST http://localhost:8000/pr-analysis/analyze/{pr_number}"
            )

        # Return overall score for CI/CD integration
        overall_score = results["kpis"]["overall_score"]
        print(f"\n🎯 Overall PR Score: {overall_score}/10")

        # For CI, always exit 0 (success) since analysis completed successfully
        # Score is informational only - let other CI checks determine pass/fail
        if overall_score >= 8:
            print("🌟 Excellent PR! Outstanding value delivered.")
        elif overall_score >= 6:
            print("✅ Good PR with solid value.")
        else:
            print("⚠️ PR has room for improvement, but analysis successful.")

        sys.exit(0)  # Always successful - we completed the analysis
    else:
        sys.exit(1)


if __name__ == "__main__":
    main()<|MERGE_RESOLUTION|>--- conflicted
+++ resolved
@@ -498,10 +498,7 @@
                 return None
 
             if not result.stdout.strip():
-<<<<<<< HEAD
-=======
                 print("❌ Empty response from GitHub CLI")
->>>>>>> 19f45965
                 return None
 
             try:
@@ -513,10 +510,6 @@
 
             if pr_data is None:
                 print("❌ GitHub returned null data")
-<<<<<<< HEAD
-
-=======
->>>>>>> 19f45965
                 return None
 
             pr_body = pr_data.get("body", "")
@@ -837,10 +830,6 @@
                 suggestions.append(
                     "Quantify cost savings: 'Reduces infrastructure costs by $15k/year'"
                 )
-<<<<<<< HEAD
-
-=======
->>>>>>> 19f45965
             if not business_metrics.get("roi_year_one_percent"):
                 suggestions.append("Calculate ROI: 'Expected ROI: 300% in first year'")
             suggestions.append("Add business impact: 'Improves user experience by 25%'")
@@ -1262,10 +1251,6 @@
                         "business_value": "25%",
                         "innovation": "20%",
                     },
-<<<<<<< HEAD
-                },
-            },
-=======
                 },
             },
         }
@@ -1699,7 +1684,6 @@
                     },
                 },
             },
->>>>>>> 19f45965
         }
         return explanations
 
