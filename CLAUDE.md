--- conflicted
+++ resolved
@@ -3,15 +3,9 @@
 > **🚀 AI-Powered Development**: From idea to shipped code in minutes with GPT-4 planning + auto-git workflow.
 > **Quick Start**: `export OPENAI_API_KEY=your-key && ./scripts/workflow-automation.sh ai-plan "your idea"`
 
-<<<<<<< HEAD
-## 🎯 Quick Reference
-
-### Essential Commands (Only 4 you need)
-=======
 ## 🎯 Daily Development Workflow
 
 ### Essential Commands (4 Core Commands)
->>>>>>> bb7036d8
 | Command | Purpose | Example |
 |---------|---------|---------|
 | `ai-plan` | AI creates project plan | `./scripts/workflow-automation.sh ai-plan "user auth"` |
@@ -19,101 +13,6 @@
 | `tasks commit` | Enhanced commit + push | `./scripts/workflow-automation.sh tasks commit task_001 "add middleware"` |
 | `tasks ship` | Create PR automatically | `./scripts/workflow-automation.sh tasks ship task_001` |
 
-<<<<<<< HEAD
-### Development Quick Start
-```bash
-# One-time setup
-just dev-start        # Starts everything locally
-just dev-start-multi  # Multiple developers on same machine
-
-# Daily workflow
-just work-day         # Morning: Start everything + dashboards
-just create-viral     # Work: AI creates viral content
-just ship-it          # Deploy: Test + Deploy + PR
-just end-day          # Evening: Analyze + optimize
-```
-
-## Project Overview
-
-**Threads-Agent Stack** is a production-grade, multi-persona AI agent system that:
-- Generates AI-powered Threads content with trend research
-- Uses microservices on Kubernetes (k3d locally)
-- Implements LangGraph workflows with OpenAI integration
-- Goal: 6%+ engagement rate, $0.01 cost/follow, $20k MRR
-
-### Architecture
-```
-services/
-├── orchestrator/        # FastAPI + Celery dispatcher + Search APIs
-├── celery_worker/      # Background tasks + SSE
-├── persona_runtime/    # LangGraph DAG + LLM calls + Search
-├── fake_threads/       # Mock Threads API
-└── common/            # Shared utilities
-```
-
-### Core Technologies
-- **Language**: Python 3.12+
-- **Frameworks**: FastAPI, Celery, LangGraph, SQLAlchemy
-- **Infrastructure**: k3d, Kubernetes, Helm
-- **Databases**: PostgreSQL, Qdrant
-- **Monitoring**: Prometheus, Grafana, Jaeger, AlertManager
-- **Search**: SearXNG (free metasearch)
-- **MCP Servers**: Redis, PostgreSQL, Kubernetes, OpenAI, SearXNG
-
-## Development Workflow
-
-### Prerequisites
-- Docker >= 24, k3d >= 5.6, Helm >= 3.14
-- Python 3.12+, just, npm
-
-### Key Commands (justfile)
-
-#### Development
-- `just bootstrap[-multi]` - Create k3d cluster
-- `just images` - Build Docker images
-- `just deploy-dev` - Helm install
-- `just logs` - View service logs
-- `just unit` / `just e2e` - Run tests
-- `just check` - Full quality gate
-- `just ship "message"` - Commit → push → PR
-
-#### Productivity Mega Commands
-- `just dev-start` - One command full setup
-- `just persona-hot-reload` - Instant persona testing
-- `just ai-test-gen` - Generate tests automatically
-- `just smart-deploy` - Deploy with auto-rollback
-- `just trend-check` - Find trending topics
-- `just search-enhanced-post` - Generate trend-aware content
-
-#### MCP & Search
-- `just mcp-setup` - Setup all MCP servers
-- `just cache-set/get` - Redis operations
-- `just searxng-start` - Start search engine
-- `just competitive-analysis` - Analyze viral patterns
-
-## Testing Strategy
-
-```
-tests/
-├── e2e/              # Integration tests (k3d required)
-├── unit/             # Cross-service unit tests
-└── test_sanity.py    # Smoke tests
-
-services/*/tests/     # Service-specific tests
-```
-
-- **Markers**: `@pytest.mark.e2e` for slow tests
-- **Patterns**: E2E uses port-forwarding, unit uses test doubles
-
-## Database & Models
-
-### PostgreSQL
-```python
-class Post(Base):
-    id, persona_id, hook, body, tokens_used, ts
-    
-class Task(Base):
-=======
 ### Complete Workflow Example
 ```bash
 # 1. Plan feature
@@ -227,116 +126,12 @@
     id, persona_id, hook, body, tokens_used, ts
 
 class Task:
->>>>>>> bb7036d8
     id, payload, status
 ```
 
 ### Qdrant
 - Collections: `posts_{persona_id}`
 - Purpose: Semantic deduplication
-<<<<<<< HEAD
-
-## Service Details
-
-### Orchestrator Routes
-- `POST /task` - Queue generation
-- `GET /health`, `/metrics`
-- `POST /search/trends` - Trending topics
-- `POST /search/competitive` - Viral analysis
-- `POST /search/enhanced-task` - Search-powered content
-
-### Content Pipeline
-1. **Standard**: ingest → hook → body → guardrail → format
-2. **Enhanced**: ingest → trend_research → competitive_analysis → hook → body → guardrail → format
-
-### Environment Variables
-```bash
-# Orchestrator
-RABBITMQ_URL, DATABASE_URL, QDRANT_URL, SEARXNG_URL
-
-# Persona Runtime
-OPENAI_API_KEY="test"  # Offline mode
-HOOK_MODEL="gpt-4o"
-BODY_MODEL="gpt-3.5-turbo-0125"
-```
-
-## CI/CD Pipeline
-
-- **Triggers**: PRs to main
-- **Steps**: Setup → k3d → Build → Deploy → Test → Artifacts
-- **Quality Gates**: Tests, mypy, formatting, Helm success
-
-## Monitoring
-
-### Prometheus Metrics
-- `request_latency_seconds` - Pipeline timing
-- `posts_engagement_rate` - KPI tracking
-- `revenue_projection_monthly` - Business metrics
-- `search_requests_total` - Search usage
-- `trend_relevance_score` - Content quality
-
-### Grafana Dashboards
-- Business KPIs (revenue, engagement)
-- Technical Metrics (latency, errors)
-- Infrastructure (CPU, memory, network)
-
-### AlertManager
-- **Critical** → PagerDuty (service down, high errors)
-- **Warning** → Slack (latency, costs)
-- **Business** → Email (engagement, revenue)
-
-## AI Workflow System
-
-```bash
-# AI Planning
-./scripts/workflow-automation.sh ai-plan "Build feature X"
-
-# Git Integration (all automated)
-./scripts/workflow-automation.sh tasks start task_12345
-./scripts/workflow-automation.sh tasks commit task_12345 "implement feature"
-./scripts/workflow-automation.sh tasks ship task_12345
-./scripts/workflow-automation.sh tasks complete task_12345
-```
-
-**Directory**: `.workflows/` contains epics, features, tasks in YAML
-
-## Troubleshooting
-
-```bash
-# Common fixes
-just k3d-nuke-all && just bootstrap    # Reset cluster
-kubectl get pods -A                    # Check pod status
-just e2e-prepare                       # Full test setup
-
-# Port forwards
-kubectl port-forward svc/postgres 5432:5432
-kubectl port-forward svc/orchestrator 8080:8080
-```
-
-## Key Features
-
-### 🚀 MCP Servers
-- Redis: Instant caching (saves 2-3 hrs/week)
-- Kubernetes: Direct cluster access (saves 3-4 hrs/week)
-- PostgreSQL: No port-forwarding (saves 1-2 hrs/week)
-- SearXNG: Free search ($500+/month savings)
-
-### 🔍 Search Integration
-- Trend detection for 2-3x engagement
-- Competitive analysis for viral patterns
-- Zero API costs with SearXNG
-- Automated trend monitoring
-
-### 💡 Productivity Summary
-- **Total Time Saved**: 25-31 hours/week
-- **Key Tools**: Hot-reload, AI tests, smart deploy
-- **Business Impact**: Path to $20k MRR with automation
-
-## Resources
-- [DAILY_PLAYBOOK.md](./DAILY_PLAYBOOK.md) - Daily cheat sheet
-- [PRODUCTIVITY_GUIDE.md](./PRODUCTIVITY_GUIDE.md) - Complete guide
-- [docs/](./docs/) - Detailed documentation
-=======
 
 ## Service Details
 
@@ -460,13 +255,8 @@
 - **[DAILY_PLAYBOOK.md](./DAILY_PLAYBOOK.md)** - Daily cheat sheet
 - **[PRODUCTIVITY_GUIDE.md](./PRODUCTIVITY_GUIDE.md)** - Full productivity guide
 - **[docs/](./docs/)** - Additional documentation
->>>>>>> bb7036d8
 
 ---
 
 **Repository**: https://github.com/threads-agent-stack/threads-agent
-<<<<<<< HEAD
-**Last Updated**: 2025-07-25
-=======
-**Last Updated**: 2025-01-25
->>>>>>> bb7036d8
+**Last Updated**: 2025-01-25