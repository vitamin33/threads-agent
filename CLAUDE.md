# CLAUDE.md - Threads-Agent Stack Development Guide

> **🚀 AI-Powered Development**: From idea to shipped code in minutes with GPT-4 planning + auto-git workflow.
>
> **Quick Start**: `export OPENAI_API_KEY=your-key && ./scripts/workflow-automation.sh ai-plan "your idea"`

## 🎯 Daily Development Workflow

### Morning: Plan Your Work (2 minutes)
```bash
# Setup (one-time)
export OPENAI_API_KEY="your-openai-key"
gh auth login

# Plan today's work
./scripts/workflow-automation.sh ai-plan "Build user authentication system"
# → AI creates epic with features and tasks in 30 seconds

# See tasks
./scripts/workflow-automation.sh tasks list epic_generated_id
```

### Development: Zero-Friction Coding
```bash
# Start task (creates branch, sets up everything)
./scripts/workflow-automation.sh tasks start task_auth_001

# Commit with rich context (enhanced messages, auto-push)
./scripts/workflow-automation.sh tasks commit task_auth_001 "implement JWT middleware"

# Ship when ready (auto-PR with task description)
./scripts/workflow-automation.sh tasks ship task_auth_001

# Complete and move to next
./scripts/workflow-automation.sh tasks complete task_auth_001
```

### End of Day: Track Progress
```bash
./scripts/workflow-automation.sh tasks list epic_current_001
./scripts/workflow-automation.sh epics  # All epic progress
```

### Team Collaboration
```bash
./scripts/workflow-automation.sh tasks assign task_001 alice
./scripts/workflow-automation.sh tasks list epic_team_001
```

## 🚀 Quick Reference

### Essential Commands (Only 4 you need)

| Command | Purpose | Example |
|---------|---------|---------|
| `ai-plan` | AI creates project plan | `./scripts/workflow-automation.sh ai-plan "user auth"` |
| `tasks start` | Begin working (auto-branch) | `./scripts/workflow-automation.sh tasks start task_001` |
| `tasks commit` | Enhanced commit + push | `./scripts/workflow-automation.sh tasks commit task_001 "add middleware"` |
| `tasks ship` | Create PR automatically | `./scripts/workflow-automation.sh tasks ship task_001` |

### Complete Workflow (Copy-Paste Ready)
```bash
# 1. Plan feature
./scripts/workflow-automation.sh ai-plan "Build payment processing system"

# 2. Start first task
./scripts/workflow-automation.sh tasks start $(./scripts/workflow-automation.sh tasks list <epic_id> | head -1 | awk '{print $1}')

# 3. Code + commit
./scripts/workflow-automation.sh tasks commit <task_id> "implement stripe integration"

# 4. Ship for review
./scripts/workflow-automation.sh tasks ship <task_id>

# 5. Complete and get next
./scripts/workflow-automation.sh tasks complete <task_id>
```

### Power Tips
- **Demo Mode**: `./scripts/ai-epic-planner.sh demo` without OpenAI API key
- **See All Tasks**: `./scripts/workflow-automation.sh tasks list epic_12345`
- **Team Assignment**: `./scripts/workflow-automation.sh tasks assign task_001 alice`
- **Epic Overview**: `./scripts/workflow-automation.sh epics`

### Emergency Recovery
```bash
git checkout main && git pull origin main
git checkout -b emergency-fix-branch
git add . && git commit -m "emergency fix"
git push -u origin emergency-fix-branch
```

## Project Overview

**Threads-Agent Stack** is a production-grade, multi-persona AI agent system that:
- Researches trends and generates AI-powered Threads content
- Uses microservices architecture on Kubernetes
- Implements LangGraph workflows with LLM integration (OpenAI)
- Includes comprehensive monitoring, testing, and FinOps capabilities
- **🤖 AI-Powered Development**: Complete planning system using GPT-4
- **🔄 Auto-Git Integration**: Seamless task → code → ship workflow
- **📋 Local Epic Management**: YAML-based project tracking
- **🔍 SearXNG Integration**: Real-time trend detection and competitive analysis
- Goal: Achieve 6%+ engagement rate and $0.01 cost/follow, scaling to $20k MRR

### Key Performance Indicators (KPIs)
- **Engagement Rate**: 6%+ (tracking via `posts_engagement_rate`)
- **Cost per Follow**: $0.01 (tracking via `cost_per_follow_dollars`)
- **Monthly Revenue**: $20k MRR target (tracking via `revenue_projection_monthly`)
- **Content Velocity**: 10+ posts/day across personas with trend relevance >0.7
- **Search Cache Hit Rate**: >60% (reduces API latency)

## Architecture

### Microservices Structure
```
services/
├── orchestrator/        # FastAPI coordinator + Celery task dispatcher + Search APIs
├── celery_worker/      # Background task processor + SSE
├── persona_runtime/    # LangGraph DAG factory with LLM calls + Search enhancement
├── fake_threads/       # Mock Threads API for testing
└── common/            # Shared utilities (metrics, OpenAI wrapper, SearXNG wrapper)
```

### Core Technologies
- **Language**: Python 3.12+
- **Frameworks**: FastAPI, Celery, LangGraph, SQLAlchemy
- **Infrastructure**: k3d (local), Kubernetes, Helm
- **Databases**: PostgreSQL, Qdrant (vector store)
- **Messaging**: RabbitMQ
- **Monitoring**: Prometheus, OpenTelemetry, Jaeger, Grafana, AlertManager
- **AI/ML**: OpenAI API, optional LoRA support via PEFT
- **Search**: SearXNG (self-hosted metasearch engine)
<<<<<<< HEAD
- **MCP Servers**: Slack, SearXNG, Redis, Kubernetes, PostgreSQL, OpenAI, File System, GitHub, Linear
=======
- **MCP Servers**:
  - **Slack** - Real-time alerts to #alerts channel
  - **SearXNG** - Free search for trends and competitive analysis
  - **Redis** - Fast caching for trends, search results, metrics
  - **Kubernetes** - Direct cluster management without kubectl
  - **PostgreSQL** - Database queries without port-forwarding
  - **OpenAI** - Token tracking and model management
  - **File System** - Direct file access
  - **GitHub** - Repository operations
>>>>>>> fa28b8ba

## Development Workflow

### Prerequisites
<<<<<<< HEAD
- Docker >= 24, k3d >= 5.6, Helm >= 3.14, Python 3.12+, just, npm
=======
- Docker >= 24
- k3d >= 5.6
- Helm >= 3.14
- Python 3.12+
- just (command runner)
- npm (for MCP servers)
>>>>>>> fa28b8ba

### Quick Start
```bash
git clone git@github.com:threads-agent-stack/threads-agent.git
cd threads-agent
just dev-start        # ONE COMMAND: Starts everything!
just dev-start-multi  # For multiple developers (unique cluster)
```

### 🎯 MEGA PRODUCTIVITY (80/20 Rule)
See **[DAILY_PLAYBOOK.md](./DAILY_PLAYBOOK.md)** for your daily cheat sheet.

**The Only 3 Commands You Need Daily**:
```bash
just work-day        # Morning: Start everything + dashboards
just create-viral    # Work: AI creates viral content
just end-day        # Evening: Analyze + deploy + optimize
```

**Or Just One Command**: `just make-money` - Runs entire business on autopilot

#### Real Examples:
```bash
<<<<<<< HEAD
just create-viral ai-jesus "AI ethics"  # Research → Create → Test → Deploy!
just ship-it "feat: added engagement tracking"  # Test → Deploy → PR
just ai-biz revenue  # Shows path to $20k MRR
just autopilot-start  # Generates content every hour
=======
# Create viral content about AI ethics
just create-viral ai-jesus "AI ethics"
# Output: Researches trends → Creates content → Tests → Ready to deploy!

# Ship a new feature
just ship-it "feat: added engagement tracking"
# Output: Runs tests → Deploys safely → Creates PR

# Check your business metrics
just ai-biz revenue
# Output: Shows path to $20k MRR with specific actions

# Start autopilot mode
just autopilot-start
# Output: Generates content every hour automatically
>>>>>>> fa28b8ba
```

### 🚀 Productivity Enhancements
See **[PRODUCTIVITY_GUIDE.md](./PRODUCTIVITY_GUIDE.md)** for complete guide.

**Key Commands**:
- `just dev-start` - Start EVERYTHING with one command
- `just persona-hot-reload` - Edit personas with instant preview
- `just ai-test-gen` - AI generates tests automatically
- `just smart-deploy` - Deploy with automatic rollback
- `just dev-dashboard` - Real-time metrics and AI insights

### 🎯 Daily Development Flow

#### Morning (1 Command, 30 Seconds)
```bash
just work-day        # Starts everything automatically
```

#### During Work (1 Command Per Task)
```bash
just create-viral ai-jesus "mental health AI"
just ship-it "feat: improved engagement algorithm"
just analyze-money
```

#### Evening (1 Command)
```bash
just end-day         # Commits work, starts overnight optimization
```

### 🎯 Old Way vs New Way

| Task | Old Way | New Way | Time Saved |
|------|---------|---------|------------|
| Morning Setup | Multiple commands | `just work-day` | 29 minutes |
| Create Content | Manual process | `just create-viral` | 2 hours |
| Deploy Feature | 4 commands | `just ship-it` | 45 minutes |
| End Day | Manual commits | `just end-day` | 30 minutes |

#### Content Generation Workflow

**Option 1: Manual Trend-Based**
```bash
just trend-check "AI productivity"
just competitive-analysis "AI productivity tips"
just search-enhanced-post ai-jesus "AI productivity and mindfulness"
```

**Option 2: Automated**
```bash
just trend-start  # Runs in background, generates content hourly
```

#### Development & Testing Flow
```bash
just test-watch orchestrator    # Watch mode for tests
just logs                       # Monitor service logs
just metrics                    # Check Prometheus metrics
just searxng-test "your query"  # Test search directly
```

### Key Commands (justfile)

#### 🎯 MEGA Commands (80/20 Rule)
- `just work-day` - Morning: Start env + trends + dashboards
- `just create-viral [persona] [topic]` - Work: Research + Create + Test
- `just ship-it [message]` - Deploy: Test + Deploy + PR
- `just end-day` - Evening: Analyze + Commit + Optimize
- `just make-money` - Autopilot: Run entire business
- `just grow-business` - Growth: Activate all systems + AI analysis
- `just analyze-money` - Finance: Complete ROI analysis
- `just ai-biz [action]` - Intelligence: AI business insights
- `just health-check` - Status: Everything in one glance

#### 🎯 Quick Productivity Commands
- `just dev-start` - Bootstrap + Deploy + MCP + Search + Hot-reload + Dashboard
- `just persona-hot-reload` - Edit personas with instant preview
- `just ai-test-gen [persona]` - AI generates tests
- `just smart-deploy [strategy]` - Deploy with health checks
- `just dev-dashboard` - Real-time performance monitoring
- `just cache-set/get` - Instant Redis cache operations
- `just trend-check [topic]` - Find what's trending now

#### Development
- `just bootstrap` - Create fresh k3d cluster
- `just bootstrap-multi` - Create unique cluster per developer
- `just images` - Build all Docker images
- `just deploy-dev` - Helm install with dev values
- `just logs` / `just logs-celery` - View service logs

#### Multi-Cluster Management
- `just cluster-list` - List all k3d clusters
- `just cluster-switch NAME` - Switch clusters
- `just cluster-current` - Show current cluster
- `just cluster-delete NAME` - Delete cluster
- `just dev-start-multi` - Full env with unique cluster
- `just dev-start-multi share` - Shared team cluster

#### 🔍 Search & Trend Detection
- `just searxng-start` - Start local SearXNG
- `just trend-check "topic"` - Check current trends
- `just trend-dashboard` - Visual overview of trends
- `just trend-start` - Start automated trend detection
- `just competitive-analysis "topic"` - Analyze viral patterns
- `just search-enhanced-post "persona" "topic"` - Generate trend-aware content

#### 🚀 MCP Server Management
- `just mcp-setup` - Setup all MCP servers
- `just cache-set/get` - Redis cache operations
- `just cache-trends` - View trending topics in Redis
- `just redis-cli` - Direct Redis CLI access
- `just mcp-redis-test` - Test Redis MCP
- `just mcp-k8s-test` - Test Kubernetes MCP
- `just mcp-postgres-test` - Test PostgreSQL MCP
- `just linear-mcp-setup` - Setup Linear MCP

<<<<<<< HEAD
#### Testing  
- `just unit` - Run unit tests only
- `just e2e` - Run end-to-end tests
=======
#### Testing
- `just unit` - Run unit tests only (`pytest -m "not e2e"`)
- `just e2e` - Run end-to-end tests with automatic port forwarding (`pytest -m e2e`)
>>>>>>> fa28b8ba
- `just test-watch [SERVICE]` - Watch mode testing
- `just e2e-prepare` - Full e2e setup

#### Quality & Shipping
- `just lint` - Format with ruff, isort, black
- `just check` - Full quality gate
- `just ship "commit message"` - CI-green commit → push → auto-PR

#### Utilities
- `just scaffold SERVICE` - Generate new service
- `just reset-hard` - Nuclear reset
- `just jaeger-ui` - Open Jaeger tracing UI
- `just grafana` - Open Grafana dashboards

### Environment Files
- `chart/values-dev.yaml` - Local k3d development
- `chart/values-ci.yaml` - CI/testing environment
- `chart/values-prod.yaml` - Production configuration

## Testing Strategy

### Test Organization
```
tests/
├── e2e/              # End-to-end integration tests
├── unit/             # Cross-service unit tests
└── test_sanity.py    # Basic smoke tests

services/*/tests/     # Service-specific unit tests
```

### Test Markers
- `@pytest.mark.e2e` - Slow tests requiring full k3d cluster
- Default: Unit tests that run quickly without infrastructure

### Testing Patterns
- **E2E**: Use `kubectl port-forward` to access services
- **Unit**: Use `:memory:` Qdrant, stub OpenAI calls
- **Fixtures**: Auto-setup port forwarding
- **Timeouts**: Generous timeouts (40s) for async completion

## Database & Models

### Primary Database (PostgreSQL)
```python
class Post(Base):
    id: int (BigInteger, PK)
    persona_id: str
    hook: str
    body: str
    tokens_used: int
    ts: datetime (default=NOW())

class Task(Base):
    id: int (BigInteger, PK)
    payload: dict[str, Any]
    status: str (default="queued")
```

### Vector Store (Qdrant)
- Collections: `posts_{persona_id}`
- Purpose: Semantic similarity for deduplication
- Configuration: `services/orchestrator/vector.py`

### Migrations
- Tool: Alembic
- Location: `services/orchestrator/db/alembic/`
- Auto-run: Kubernetes init container

## Service Architecture Details

### Orchestrator
- **Purpose**: Main API gateway and Celery dispatcher
- **Framework**: FastAPI
- **Key Routes**: `/task`, `/health`, `/metrics`, `/search/*`
- **Dependencies**: PostgreSQL, RabbitMQ, Qdrant, SearXNG

<<<<<<< HEAD
### Celery Worker  
- **Purpose**: Background task processing with SSE
- **Tasks**: `tasks.queue_post` - Full content pipeline
=======
### Celery Worker (`services/celery_worker/`)
- **Purpose**: Background task processing with SSE updates
- **Tasks**: `tasks.queue_post` - Full content generation pipeline
>>>>>>> fa28b8ba
- **Features**: Server-Sent Events for real-time progress

### Persona Runtime
- **Purpose**: LangGraph DAG execution with LLM calls
- **Standard**: ingest → hook_llm → body_llm → guardrail → format
- **Enhanced**: ingest → trend_research → competitive_analysis → hook_llm → body_llm → guardrail → format
- **Models**: Configurable via env vars
- **Safety**: Content moderation + regex guardrails
- **Offline Mode**: Deterministic stubs when `OPENAI_API_KEY=test`
<<<<<<< HEAD

### Fake Threads
- **Purpose**: Mock Threads API for dev/testing
- **Endpoints**: `/publish`, `/published`, `/ping`

### Common
- **Metrics**: Prometheus instrumentation helpers
- **OpenAI Wrapper**: Centralized LLM client
- **SearXNG Wrapper**: Search API with caching
=======
- **Search Integration**: Optional trend-aware content generation

### Fake Threads (`services/fake_threads/`)
- **Purpose**: Mock Threads API for development/testing
- **Endpoints**:
  - `POST /publish` - Accept generated content
  - `GET /published` - List all published content
  - `GET /ping` - Health check

### Common (`services/common/`)
- **Metrics**: Prometheus instrumentation helpers + search metrics
- **OpenAI Wrapper**: Centralized LLM client with token counting
- **SearXNG Wrapper**: Search API with caching, trend detection, competitive analysis
>>>>>>> fa28b8ba
- **Shared across**: All services import common utilities

## Configuration & Secrets

### Environment Variables

#### Orchestrator
<<<<<<< HEAD
- `RABBITMQ_URL`, `PERSONA_RUNTIME_URL`, `DATABASE_URL`, `QDRANT_URL`
- `SEARXNG_URL` (default: http://localhost:8888)
- `SEARCH_TIMEOUT` (default: 10)

#### Persona Runtime  
- `OPENAI_API_KEY` (use "test" for offline)
- `HOOK_MODEL` (default: gpt-4o)
- `BODY_MODEL` (default: gpt-3.5-turbo-0125)
- `LORA_PATH`, `SEARCH_ENABLED`, `TREND_CHECK_INTERVAL`
=======
- `RABBITMQ_URL` - Celery broker connection
- `PERSONA_RUNTIME_URL` - Service-to-service communication
- `DATABASE_URL` - PostgreSQL connection
- `QDRANT_URL` - Vector store connection
- `SEARXNG_URL` - SearXNG search engine URL (default: http://localhost:8888)
- `SEARCH_TIMEOUT` - Search request timeout in seconds (default: 10)

#### Persona Runtime
- `OPENAI_API_KEY` - OpenAI API access (use "test" for offline mode)
- `HOOK_MODEL` - Model for hook generation (default: gpt-4o)
- `BODY_MODEL` - Model for body generation (default: gpt-3.5-turbo-0125)
- `LORA_PATH` - Optional LoRA adapter path
- `SEARCH_ENABLED` - Enable search enhancement (default: true)
- `TREND_CHECK_INTERVAL` - Seconds between trend checks (default: 3600)
>>>>>>> fa28b8ba

#### Development Overrides
- `chart/values-dev.local.yaml` - Personal local overrides (gitignored)

## Build & Deployment

### Docker Strategy
- Multi-stage builds, Base: `python:3.12-slim-bookworm`
- Images: Built with `just images`, tagged as `{service}:local`

### Helm Configuration
<<<<<<< HEAD
- Chart: Single mono-chart in `chart/`
- Values Hierarchy: `values.yaml` → `values-dev.yaml` → `values-dev.local.yaml`
- Components: All services + PostgreSQL + RabbitMQ + Qdrant

### CI/CD Pipeline
- Triggers: Pull requests to `main`
- Steps: Setup → Infrastructure → Build → Deploy → Test → Artifacts
- Quality Gates: All tests pass, mypy, formatting, Helm deployment
=======
- **Chart**: Single mono-chart in `chart/`
- **Values Hierarchy**:
  1. `values.yaml` (base/production)
  2. `values-dev.yaml` (local overrides)
  3. `values-dev.local.yaml` (personal, gitignored)
- **Components**: All services + PostgreSQL + RabbitMQ + Qdrant

### CI/CD Pipeline (`.github/workflows/dev-ci.yml`)

#### Triggers
- Pull requests to `main`
- Comprehensive 15-minute timeout

#### Pipeline Steps
1. **Setup**: Checkout + BuildX cache
2. **Infrastructure**: Create k3d cluster
3. **Build**: Docker images with cache optimization
4. **Deploy**: Helm install with CI values + secret injection
5. **Test**: Unit + E2E test suite with port forwarding
6. **Artifacts**: Generate/upload Mermaid infrastructure diagram

#### Quality Gates
- All tests must pass
- Type checking with mypy
- Code formatting with ruff/black/isort
- Helm deployment must succeed
>>>>>>> fa28b8ba

## Monitoring & Observability

### Metrics (Prometheus)
- **Endpoint**: `GET /metrics` on each service (port 9090)
<<<<<<< HEAD
- **Key Metrics**: Request latency, token usage, posts generated, engagement rates, revenue projections, costs, uptime, error rates, search metrics
- **Helpers**: `record_latency()`, `record_business_metric()`, `record_engagement_rate()`, `update_revenue_projection()`

### Grafana Dashboards
- **Access**: `kubectl port-forward svc/grafana 3000:3000`
- **Dashboards**: Business KPIs, Technical Metrics, Infrastructure
=======
- **Key Metrics**:
  - `request_latency_seconds{phase}` - Pipeline phase timing
  - `llm_tokens_total{model}` - Token usage by model
  - `posts_generated_total{persona_id,status}` - Total posts by persona and outcome
  - `posts_engagement_rate{persona_id}` - Actual engagement rates
  - `revenue_projection_monthly{source}` - Monthly revenue projections
  - `cost_per_post_usd{persona_id}` - Cost per post generation
  - `cost_per_follow_dollars{persona_id}` - Cost per follower acquisition
  - `openai_cost_hourly_dollars{model}` - Hourly OpenAI costs
  - `service_uptime_seconds{service_name}` - Service uptime tracking
  - `error_rate_percentage{service_name,error_type}` - Error rate percentages
  - **NEW** `search_requests_total{search_type,persona_id}` - Search usage tracking
  - **NEW** `trends_discovered_total{topic,timeframe}` - Trend detection success
  - **NEW** `search_enhanced_posts_total{persona_id,enhancement_type}` - Enhanced content tracking
  - **NEW** `search_cache_operations{operation,result}` - Cache performance
  - **NEW** `trend_relevance_score{topic,persona_id}` - Trend quality scoring
- **Helpers**:
  - `services.common.metrics.record_latency()`
  - `services.common.metrics.record_business_metric()`
  - `services.common.metrics.record_engagement_rate()`
  - `services.common.metrics.update_revenue_projection()`

### Grafana Dashboards (CRA-221)
- **Access**: `kubectl port-forward svc/grafana 3000:3000` → http://localhost:3000
- **Credentials**: admin / admin123 (dev), configurable in production
- **Dashboards**:
  - **Business KPIs** (`business-kpis.json`): Revenue projection to $20k MRR, engagement rate tracking (target: 6%+), cost per follow (target: $0.01), token usage costs, content quality scores
  - **Technical Metrics** (`technical-metrics.json`): Service uptime, error rates by service, HTTP request latency (P95, P99), Celery queue depth, database connection pools, task execution times
  - **Infrastructure** (`infrastructure.json`): Pod CPU/memory usage, network I/O patterns, storage usage trends, Kubernetes cluster health, Qdrant vector database operations
>>>>>>> fa28b8ba
- **Location**: `monitoring/grafana/dashboards/`

### AlertManager
- **Access**: `kubectl port-forward svc/alertmanager 9093:9093`
- **Integration**: PagerDuty (critical), Slack (warnings), Email (business)
- **Alert Categories**: Critical (🚨), Warning (⚠️), Business (📈), Infrastructure (🏗️)
- **Configuration**: `monitoring/alertmanager/`

<<<<<<< HEAD
### Tracing & Logging
- **Jaeger**: `just jaeger-ui` → http://localhost:16686
- **Logs**: `just logs` (orchestrator), `just logs-celery`
=======
#### Alert Categories
- **Critical Alerts** (🚨 PagerDuty):
  - `ServiceDown` - Service unavailable >1 minute
  - `HighErrorRate` - Error rate >5% for 5 minutes
  - `DatabaseConnectionFailure` - No active DB connections
  - `CeleryQueueDepthHigh` - Queue >1000 messages
  - `DiskSpaceHigh` - Disk usage >85%
  - `PodCrashLooping` - Pod restarts >5 in 1 hour

- **Warning Alerts** (⚠️ Slack):
  - `HighLatency` - P95 >2s for 10 minutes
  - `HighTokenCost` - OpenAI costs >$5/hour
  - `HighMemoryUsage` - Memory >80% for 5 minutes
  - `HighPostFailureRate` - Post failures >10% for 15 minutes
  - `SlowDatabaseQueries` - P95 query time >1s

- **Business Alerts** (📈 Email):
  - `LowEngagementRate` - Engagement <4% for 30 minutes (target: 6%+)
  - `HighCostPerFollow` - Cost >$0.02 per follow (target: $0.01)
  - `NoPostsGenerated` - Zero posts for 30 minutes
  - `RevenueBelowTarget` - Revenue <80% of $20k MRR target
  - `LowContentQuality` - Quality score <0.6

- **Infrastructure Alerts** (🏗️ Hybrid):
  - `KubernetesNodeNotReady` - Node unavailable >5 minutes
  - `HighCPUUsage` - CPU >85% for 10 minutes
  - `HighNetworkErrors` - Network errors >100/5min

#### Configuration Files
- **Alert Rules**: `monitoring/alertmanager/alert-rules.yml`
- **Base Config**: `monitoring/alertmanager/alertmanager.yml`
- **Helm Template**: `chart/templates/alertmanager.yaml`
- **Prometheus Integration**: Rule files mounted at `/etc/prometheus/rules/`

#### Notification Channels
- **PagerDuty**: Integration key configured via `monitoring.alertmanager.pagerduty.integrationKey`
- **Slack**: Webhook URL via `monitoring.alertmanager.slack.apiUrl`
  - Warnings → `#alerts-warnings`
  - Infrastructure → `#alerts-infrastructure`
- **Email**: SMTP configuration in `monitoring.alertmanager.smtp`
  - Business alerts → `business@threads-agent.com`
  - Infrastructure → `ops@threads-agent.com`

#### Deployment
- **Development**: Enabled in `values-dev.yaml` with local email testing
- **Production**: Enabled in `values-prod.yaml` with full PagerDuty/Slack integration
- **High Availability**: 2 replicas in production with persistent storage
- **Templates**: Custom notification templates in `alertmanager-templates` ConfigMap

#### Runbook
- **Location**: `docs/runbook-alerting.md`
- **Response Procedures**: Detailed steps for each alert type
- **Escalation**: L1 (Auto) → L2 (Manual, 1hr) → L3 (Executive, 4hr)
- **Troubleshooting**: Ready-to-use kubectl commands and health checks

### Tracing (Jaeger)
- **UI**: `just jaeger-ui` → http://localhost:16686
- **Integration**: OpenTelemetry auto-instrumentation
- **Scope**: Request flow across microservices

### Logging
- **Access**: `just logs` (orchestrator), `just logs-celery`
- **Format**: Structured logging with correlation IDs
- **Level**: Configurable per service
>>>>>>> fa28b8ba

## Development Best Practices

### Code Quality
- Type Checking: mypy strict mode
- Formatting: ruff + black + isort
- Pre-commit: Enforced via `just ship`
- Testing: High coverage unit + integration + e2e

<<<<<<< HEAD
### Git Workflow  
- Branching: `feat/<epic>-<slug>` or `task-{epic-id}-{title}`
- Protection: `main` requires PR + CI + review
- Automation: `just ship` handles commit → push → PR
=======
### Git Workflow
- **Branching**: `feat/<epic>-<slug>` pattern (general features)
- **Task Branches**: `task-{epic-id}-{kebab-case-title}` pattern (local tasks)
- **Protection**: `main` branch requires PR + CI passing + code owner review
- **Automation**: `just ship` handles commit → push → PR creation
>>>>>>> fa28b8ba

### 🤖 AI-Powered Epic & Task Management

**Overview**: Local YAML-based project management with AI-powered planning using GPT-4.

**Directory Structure**:
```
.workflows/
├── epics/              # AI-generated epic definitions
├── features/           # AI-broken-down features
├── tasks/              # Smart task tracking with git integration
├── templates/          # AI-optimized templates
├── active_epics.json   # Active epic registry
└── feature_registry.json # Feature tracking
```

**Core AI Workflow Commands**:
```bash
# AI PLANNING: From idea to implementation plan
./scripts/workflow-automation.sh ai-plan "Build user authentication system"

# GIT INTEGRATION: Smart branch + commit + PR workflow
./scripts/workflow-automation.sh tasks start task_12345    # Auto-branch
./scripts/workflow-automation.sh tasks commit task_12345 "add JWT validation"
./scripts/workflow-automation.sh tasks ship task_12345     # Auto-PR
./scripts/workflow-automation.sh tasks complete task_12345 # Cleanup

# MANAGEMENT: Traditional commands enhanced with AI
./scripts/workflow-automation.sh epics                     # List epics
./scripts/workflow-automation.sh tasks list epic_001      # Show tasks
./scripts/workflow-automation.sh tasks assign task_001 alice  # Team assign
```

### Auto-Git Integration

**One Command Does Everything**:
```bash
./scripts/workflow-automation.sh tasks start task_12345
```

**What happens automatically:**
- Ensures main branch is up-to-date
- Creates semantic branch: `task-epic123-implement-auth-middleware`
- Sets up commit template with task context
- Updates task status to "in_progress"
- Shows task description and next steps

### Multi-Developer Cluster Management

See [Multi-Cluster Development Guide](./docs/multi-cluster-development.md).

**Key Features**: Unique clusters per developer, automatic port allocation, shared team clusters, easy switching

**Quick Commands**:
```bash
just bootstrap-multi  # Personal cluster
just bootstrap-multi --share  # Team cluster
just cluster-list  # List all
just cluster-switch threads-agent-john-abc123
```

## Personas & AI Configuration

### Supported Personas
```python
_PERSONA_DB = {
    "ai-jesus": SimpleNamespace(emoji="🙏", temperament="kind"),
    "ai-elon": SimpleNamespace(emoji="🚀", temperament="hype"),
}
```

### Content Generation Pipeline

<<<<<<< HEAD
**Standard**: Ingest → Hook → Body → Guardrail → Format
**Enhanced**: Ingest → Trend Research → Competitive Analysis → Hook → Body → Guardrail → Format
=======
#### Standard Pipeline
1. **Ingest**: Clean and validate user input
2. **Hook Generation**: Create engaging opening with gpt-4o
3. **Body Generation**: Expand with gpt-3.5-turbo-0125
4. **Guardrail**: Content moderation + safety checks
5. **Format**: Apply persona styling + emojis

#### Enhanced Pipeline (with Search)
1. **Ingest**: Clean and validate user input
2. **🔍 Trend Research**: Discover trending topics related to input
3. **🔍 Competitive Analysis**: Analyze viral patterns and successful hooks
4. **Hook Generation**: Create trend-aware opening incorporating insights
5. **Body Generation**: Expand with viral patterns and trending keywords
6. **Guardrail**: Content moderation + safety checks
7. **Format**: Apply persona styling + trend optimization
>>>>>>> fa28b8ba

### Safety & Moderation
- Regex Guards: Block harmful keywords
- OpenAI Moderation: `omni-moderation-latest`
- Pipeline Halt: Fail fast on violations

## Troubleshooting

### Common Issues

**k3d cluster not ready**: `just k3d-nuke-all && just bootstrap`

<<<<<<< HEAD
**Helm deployment timeout**: Check `kubectl get pods -A` and `kubectl get events`
=======
#### "Helm deployment timeout"
```bash
kubectl get pods -A              # Check pod status
kubectl get events --sort-by='.lastTimestamp' | tail -20  # Recent events
kubectl logs deploy/SERVICE     # Service-specific logs
```
>>>>>>> fa28b8ba

**Tests failing locally**: `just e2e-prepare` for full clean setup

**OpenAI API cost concerns**: Use `OPENAI_API_KEY=test` for offline dev

### Port Forwards for Development
```bash
kubectl port-forward svc/postgres 5432:5432
<<<<<<< HEAD
=======

# Fake Threads API
>>>>>>> fa28b8ba
kubectl port-forward svc/fake-threads 9009:9009
kubectl port-forward svc/orchestrator 8080:8080
```

## Performance & Cost Optimization

### FinOps Features
- Token Tracking: Prometheus metrics for LLM usage
- Model Selection: Cheaper models for body generation
- Caching: Vector similarity prevents duplicates
- Offline Mode: Development without API costs

### Scaling Considerations
- Horizontal: Increase replica counts in Helm
- Resource Limits: Configure in `values.yaml`
- Database: Consider Aurora Serverless for production
- Vector Store: Qdrant clustering for HA

## Future Roadmap

- **E2 - Core MVP**: Full content generation pipeline ✅
- **E3 - SRE v1**: Advanced monitoring and alerting ✅
- **E4 - Bandit A/B**: Multi-armed bandit optimization
- **E5 - Trend & Pain**: Automated trend detection ✅ (SearXNG)
- **E6 - FinOps Board**: Cost optimization dashboard
- **E7+ - Production**: EKS, Aurora, security hardening

## 🚀 MCP Server Integration

MCP servers provide direct access to tools and services, eliminating manual commands.

### Installed MCP Servers

1. **Redis MCP** - Lightning-fast caching (2-3 hours/week saved)
2. **Kubernetes MCP** - Direct cluster management (3-4 hours/week saved)
3. **PostgreSQL MCP** - Database without barriers (1-2 hours/week saved)
4. **OpenAI MCP** - AI model management (1-2 hours/week saved)
5. **SearXNG MCP** - Free search integration ($500+/month saved)
6. **Linear MCP** - Issue tracking integration (2-3 hours/week saved)

### Daily MCP Usage Examples

**Cache Management (Redis)**:
```bash
just cache-set "trends:AI:2025-01-22" "$(just trend-check AI)"
just cache-get "trends:AI:2025-01-22"
```

**Database Queries (PostgreSQL)**:
```sql
SELECT persona_id, AVG(engagement_rate) as avg_engagement
<<<<<<< HEAD
FROM posts WHERE created_at > NOW() - INTERVAL '7 days'
=======
FROM posts
WHERE created_at > NOW() - INTERVAL '7 days'
>>>>>>> fa28b8ba
GROUP BY persona_id;
```

## 🔍 SearXNG Search Integration

Free, privacy-respecting search capabilities for trend detection and competitive intelligence.

### Why Search Matters for KPIs
1. **6%+ Engagement Rate**: Trending content gets 2-3x higher engagement
2. **$0.01 Cost/Follow**: Better targeting through trends
3. **$20k MRR**: Automated trend detection scales content
4. **Zero Search Costs**: SearXNG is 100% free

### Daily Usage Patterns
```bash
# Morning
just searxng-start
just trend-dashboard
just trend-start &

# Active Development
just trend-check "your topic"
just competitive-analysis "your topic"
just search-enhanced-post ai-jesus "trending topic"

# Monitoring
just grafana  # Check engagement metrics
```

## 💡 Productivity Features Summary

### Time Savings Breakdown (Per Week)
1. **MCP Servers** (10-12 hours saved)
2. **Search Integration** (5-6 hours saved)
3. **AI Development Tools** (8-10 hours saved)
4. **Monitoring & Insights** (2-3 hours saved)

### Essential Daily Commands
```bash
# Morning
just dev-start
just trend-dashboard
just dev-dashboard

# During Development
just persona-hot-reload
just ai-test-gen
just cache-set/get
just search-enhanced-post

# Deployment
just smart-deploy canary
just grafana
```

## 🎯 AI Token Efficiency (80/20 Principle)

Get 80% of AI value with 20% of token usage:

### Quick Start
```bash
just token-optimize     # Enable all optimizations
just token-status      # Check your savings
```

### Token-Efficient Commands
```bash
just cached-analyze    # 0 tokens (uses morning's analysis)
just cached-trends     # 0 tokens (uses daily trends)
just token-batch       # Week's content in one call (80% savings)
just token-viral       # Template-based creation (50% savings)
```

### Real Savings Example
<<<<<<< HEAD
Traditional: 10,000 tokens/day ($0.20/day)
Optimized: 2,000 tokens/day ($0.04/day - 80% less!)
=======
```bash
# Traditional approach: 10,000 tokens/day ($0.20/day)
just create-viral (x5)  # 5,000 tokens
just ai-biz (x5)       # 2,500 tokens
just analyze-money (x5) # 2,500 tokens

# Optimized approach: 2,000 tokens/day ($0.04/day - 80% less!)
just token-batch       # 1,500 tokens (entire week)
just cached-analyze    # 0 tokens (cached)
just cached-trends     # 0 tokens (cached)
```

### Token Optimization Strategies
1. **Smart Caching** (60-70% savings) - Reuse AI responses for 24h
2. **Batch Processing** (30-40% savings) - Process multiple items together
3. **Template Generation** (40-50% savings) - Reuse content patterns
4. **Pattern Learning** (70-80% savings) - Learn from successful content
5. **Incremental Updates** (50-60% savings) - Update only changed parts

**Result**: Same quality, 80% less AI cost, more profit toward $20k MRR!
>>>>>>> fa28b8ba

### 🎓 Learning Resources
- **[DAILY_PLAYBOOK.md](./DAILY_PLAYBOOK.md)** - ⚡ Daily cheat sheet (START HERE!)
- **[QUICK_REFERENCE.md](./QUICK_REFERENCE.md)** - 📋 Command quick reference
- **[PRODUCTIVITY_GUIDE.md](./PRODUCTIVITY_GUIDE.md)** - Complete productivity guide
- **[docs/ai-token-efficiency-guide.md](./docs/ai-token-efficiency-guide.md)** - Token optimization
- **[docs/mega-commands-guide.md](./docs/mega-commands-guide.md)** - Mega commands
- **[docs/multi-cluster-development.md](./docs/multi-cluster-development.md)** - Multi-developer
- **[docs/searxng-integration-guide.md](./docs/searxng-integration-guide.md)** - Search integration
- **[docs/mcp-servers-setup.md](./docs/mcp-servers-setup.md)** - MCP configuration

---

**Last Updated**: 2025-07-22
**Repository**: https://github.com/threads-agent-stack/threads-agent
**Documentation**: This file serves as the authoritative development guide for future Claude instances working on this codebase.<|MERGE_RESOLUTION|>--- conflicted
+++ resolved
@@ -4,11 +4,11 @@
 >
 > **Quick Start**: `export OPENAI_API_KEY=your-key && ./scripts/workflow-automation.sh ai-plan "your idea"`
 
-## 🎯 Daily Development Workflow
-
-### Morning: Plan Your Work (2 minutes)
-```bash
-# Setup (one-time)
+## 🎯 **Your Daily Development Workflow**
+
+### **🌅 Morning: Plan Your Work (2 minutes)**
+```bash
+# Set up (one-time)
 export OPENAI_API_KEY="your-openai-key"
 gh auth login
 
@@ -16,14 +16,16 @@
 ./scripts/workflow-automation.sh ai-plan "Build user authentication system"
 # → AI creates epic with features and tasks in 30 seconds
 
-# See tasks
+# See what you'll work on
 ./scripts/workflow-automation.sh tasks list epic_generated_id
 ```
 
-### Development: Zero-Friction Coding
-```bash
-# Start task (creates branch, sets up everything)
+### **💻 Development: Zero-Friction Coding**
+```bash
+# Start a task (creates branch, sets up everything)
 ./scripts/workflow-automation.sh tasks start task_auth_001
+
+# Code in your editor (branch auto-created, commit template ready)
 
 # Commit with rich context (enhanced messages, auto-push)
 ./scripts/workflow-automation.sh tasks commit task_auth_001 "implement JWT middleware"
@@ -31,25 +33,32 @@
 # Ship when ready (auto-PR with task description)
 ./scripts/workflow-automation.sh tasks ship task_auth_001
 
-# Complete and move to next
+# Complete and move to next task
 ./scripts/workflow-automation.sh tasks complete task_auth_001
 ```
 
-### End of Day: Track Progress
-```bash
+### **🌆 End of Day: Track Progress**
+```bash
+# See your progress
 ./scripts/workflow-automation.sh tasks list epic_current_001
 ./scripts/workflow-automation.sh epics  # All epic progress
 ```
 
-### Team Collaboration
-```bash
+### **👥 Team Collaboration**
+```bash
+# Assign tasks to team members
 ./scripts/workflow-automation.sh tasks assign task_001 alice
+./scripts/workflow-automation.sh tasks assign task_002 bob
+
+# Track team progress
 ./scripts/workflow-automation.sh tasks list epic_team_001
 ```
 
-## 🚀 Quick Reference
-
-### Essential Commands (Only 4 you need)
+---
+
+## 🚀 **Quick Reference Guide**
+
+### **Essential Commands (Only 4 you need to know)**
 
 | Command | Purpose | Example |
 |---------|---------|---------|
@@ -58,43 +67,49 @@
 | `tasks commit` | Enhanced commit + push | `./scripts/workflow-automation.sh tasks commit task_001 "add middleware"` |
 | `tasks ship` | Create PR automatically | `./scripts/workflow-automation.sh tasks ship task_001` |
 
-### Complete Workflow (Copy-Paste Ready)
-```bash
-# 1. Plan feature
+### **Complete Workflow (Copy-Paste Ready)**
+```bash
+# 1. Plan your feature
 ./scripts/workflow-automation.sh ai-plan "Build payment processing system"
 
 # 2. Start first task
 ./scripts/workflow-automation.sh tasks start $(./scripts/workflow-automation.sh tasks list <epic_id> | head -1 | awk '{print $1}')
 
-# 3. Code + commit
+# 3. Code + commit as you work
 ./scripts/workflow-automation.sh tasks commit <task_id> "implement stripe integration"
+./scripts/workflow-automation.sh tasks commit <task_id> "add error handling"
 
 # 4. Ship for review
 ./scripts/workflow-automation.sh tasks ship <task_id>
 
-# 5. Complete and get next
+# 5. After merge, complete and get next task
 ./scripts/workflow-automation.sh tasks complete <task_id>
 ```
 
-### Power Tips
-- **Demo Mode**: `./scripts/ai-epic-planner.sh demo` without OpenAI API key
+### **Power Tips**
+- **Demo Mode**: Use `./scripts/ai-epic-planner.sh demo` without OpenAI API key
 - **See All Tasks**: `./scripts/workflow-automation.sh tasks list epic_12345`
 - **Team Assignment**: `./scripts/workflow-automation.sh tasks assign task_001 alice`
 - **Epic Overview**: `./scripts/workflow-automation.sh epics`
-
-### Emergency Recovery
-```bash
+- **Task Details**: `./scripts/workflow-automation.sh tasks show task_12345`
+
+### **Emergency Recovery**
+```bash
+# If something goes wrong, you can always manually:
 git checkout main && git pull origin main
 git checkout -b emergency-fix-branch
+# ... make changes ...
 git add . && git commit -m "emergency fix"
 git push -u origin emergency-fix-branch
 ```
 
+---
+
 ## Project Overview
 
 **Threads-Agent Stack** is a production-grade, multi-persona AI agent system that:
 - Researches trends and generates AI-powered Threads content
-- Uses microservices architecture on Kubernetes
+- Uses a microservices architecture on Kubernetes
 - Implements LangGraph workflows with LLM integration (OpenAI)
 - Includes comprehensive monitoring, testing, and FinOps capabilities
 - **🤖 AI-Powered Development**: Complete planning system using GPT-4
@@ -104,11 +119,11 @@
 - Goal: Achieve 6%+ engagement rate and $0.01 cost/follow, scaling to $20k MRR
 
 ### Key Performance Indicators (KPIs)
-- **Engagement Rate**: 6%+ (tracking via `posts_engagement_rate`)
-- **Cost per Follow**: $0.01 (tracking via `cost_per_follow_dollars`)
-- **Monthly Revenue**: $20k MRR target (tracking via `revenue_projection_monthly`)
+- **Engagement Rate**: 6%+ (current: tracking via `posts_engagement_rate` metric)
+- **Cost per Follow**: $0.01 (current: tracking via `cost_per_follow_dollars` metric)
+- **Monthly Revenue**: $20k MRR target (tracking via `revenue_projection_monthly` metric)
 - **Content Velocity**: 10+ posts/day across personas with trend relevance >0.7
-- **Search Cache Hit Rate**: >60% (reduces API latency)
+- **Search Cache Hit Rate**: >60% (reduces API latency and improves performance)
 
 ## Architecture
 
@@ -131,9 +146,6 @@
 - **Monitoring**: Prometheus, OpenTelemetry, Jaeger, Grafana, AlertManager
 - **AI/ML**: OpenAI API, optional LoRA support via PEFT
 - **Search**: SearXNG (self-hosted metasearch engine)
-<<<<<<< HEAD
-- **MCP Servers**: Slack, SearXNG, Redis, Kubernetes, PostgreSQL, OpenAI, File System, GitHub, Linear
-=======
 - **MCP Servers**:
   - **Slack** - Real-time alerts to #alerts channel
   - **SearXNG** - Free search for trends and competitive analysis
@@ -143,31 +155,29 @@
   - **OpenAI** - Token tracking and model management
   - **File System** - Direct file access
   - **GitHub** - Repository operations
->>>>>>> fa28b8ba
 
 ## Development Workflow
 
 ### Prerequisites
-<<<<<<< HEAD
-- Docker >= 24, k3d >= 5.6, Helm >= 3.14, Python 3.12+, just, npm
-=======
 - Docker >= 24
 - k3d >= 5.6
 - Helm >= 3.14
 - Python 3.12+
 - just (command runner)
 - npm (for MCP servers)
->>>>>>> fa28b8ba
 
 ### Quick Start
 ```bash
 git clone git@github.com:threads-agent-stack/threads-agent.git
 cd threads-agent
 just dev-start        # ONE COMMAND: Starts everything!
-just dev-start-multi  # For multiple developers (unique cluster)
-```
-
-### 🎯 MEGA PRODUCTIVITY (80/20 Rule)
+
+# For multiple developers on same machine
+just dev-start-multi  # Creates unique cluster per developer
+```
+
+### 🎯 MEGA PRODUCTIVITY (80/20 Rule) - NEW!
+**IMPORTANT**: We've created mega commands that do 80% of your work with 20% effort.
 See **[DAILY_PLAYBOOK.md](./DAILY_PLAYBOOK.md)** for your daily cheat sheet.
 
 **The Only 3 Commands You Need Daily**:
@@ -177,16 +187,13 @@
 just end-day        # Evening: Analyze + deploy + optimize
 ```
 
-**Or Just One Command**: `just make-money` - Runs entire business on autopilot
-
-#### Real Examples:
-```bash
-<<<<<<< HEAD
-just create-viral ai-jesus "AI ethics"  # Research → Create → Test → Deploy!
-just ship-it "feat: added engagement tracking"  # Test → Deploy → PR
-just ai-biz revenue  # Shows path to $20k MRR
-just autopilot-start  # Generates content every hour
-=======
+**Or Just One Command**:
+```bash
+just make-money     # Runs your entire business on autopilot
+```
+
+#### Real Examples (Tested & Working):
+```bash
 # Create viral content about AI ethics
 just create-viral ai-jesus "AI ethics"
 # Output: Researches trends → Creates content → Tests → Ready to deploy!
@@ -202,11 +209,20 @@
 # Start autopilot mode
 just autopilot-start
 # Output: Generates content every hour automatically
->>>>>>> fa28b8ba
-```
+```
+
+See **[docs/mega-commands-guide.md](./docs/mega-commands-guide.md)** for detailed examples.
 
 ### 🚀 Productivity Enhancements
-See **[PRODUCTIVITY_GUIDE.md](./PRODUCTIVITY_GUIDE.md)** for complete guide.
+**IMPORTANT**: We've built extensive productivity features that save 20-25 hours/week.
+See **[PRODUCTIVITY_GUIDE.md](./PRODUCTIVITY_GUIDE.md)** for:
+- One-command development setup
+- MCP server integrations (Redis, PostgreSQL, Kubernetes)
+- AI-powered test generation
+- Hot-reload persona development
+- Smart deployment with auto-rollback
+- Real-time performance dashboard
+- Intelligent error recovery
 
 **Key Commands**:
 - `just dev-start` - Start EVERYTHING with one command
@@ -215,133 +231,166 @@
 - `just smart-deploy` - Deploy with automatic rollback
 - `just dev-dashboard` - Real-time metrics and AI insights
 
-### 🎯 Daily Development Flow
+### 🎯 Daily Development Flow - The New Way
 
 #### Morning (1 Command, 30 Seconds)
 ```bash
-just work-day        # Starts everything automatically
-```
+just work-day        # That's it! Everything starts automatically
+```
+This single command:
+- ✅ Checks your cluster status
+- ✅ Shows trending topics
+- ✅ Displays cached trends
+- ✅ Opens AI business dashboard
+- ✅ Gives you today's action items
 
 #### During Work (1 Command Per Task)
 ```bash
+# Need content? One command:
 just create-viral ai-jesus "mental health AI"
+
+# Ship a feature? One command:
 just ship-it "feat: improved engagement algorithm"
+
+# Check finances? One command:
 just analyze-money
 ```
 
-#### Evening (1 Command)
+#### Evening (1 Command, Done)
 ```bash
 just end-day         # Commits work, starts overnight optimization
 ```
 
-### 🎯 Old Way vs New Way
-
-| Task | Old Way | New Way | Time Saved |
-|------|---------|---------|------------|
-| Morning Setup | Multiple commands | `just work-day` | 29 minutes |
-| Create Content | Manual process | `just create-viral` | 2 hours |
-| Deploy Feature | 4 commands | `just ship-it` | 45 minutes |
-| End Day | Manual commits | `just end-day` | 30 minutes |
-
-#### Content Generation Workflow
-
-**Option 1: Manual Trend-Based**
-```bash
+### 🎯 The Old Way vs The New Way
+
+| Task | Old Way (Multiple Commands) | New Way (Mega Command) | Time Saved |
+|------|----------------------------|------------------------|------------|
+| Morning Setup | `just bootstrap` + `just deploy-dev` + `just mcp-setup` + more... | `just work-day` | 29 minutes |
+| Create Content | Research → Write → Test → Deploy (manual) | `just create-viral` | 2 hours |
+| Deploy Feature | Test → Build → Deploy → PR (4 commands) | `just ship-it` | 45 minutes |
+| End Day | Multiple commits + manual optimization | `just end-day` | 30 minutes |
+
+#### Content Generation Workflow (Throughout the Day)
+
+**Option 1: Manual Trend-Based Generation**
+```bash
+# 1. Research what's trending
 just trend-check "AI productivity"
+# Output: Shows top 5 trends with scores
+
+# 2. Analyze competition
 just competitive-analysis "AI productivity tips"
+# Output: Viral patterns, keywords, engagement indicators
+
+# 3. Generate trend-aware content
 just search-enhanced-post ai-jesus "AI productivity and mindfulness"
-```
-
-**Option 2: Automated**
-```bash
-just trend-start  # Runs in background, generates content hourly
+# Creates content that incorporates current trends
+```
+
+**Option 2: Automated Trend Detection**
+```bash
+# Start automated workflow (runs in background)
+just trend-start
+# - Checks trends every hour
+# - Automatically generates content for trending topics
+# - Tracks performance metrics
 ```
 
 #### Development & Testing Flow
 ```bash
-just test-watch orchestrator    # Watch mode for tests
+# When developing new features:
+just test-watch orchestrator    # Watch mode for service tests
 just logs                       # Monitor service logs
 just metrics                    # Check Prometheus metrics
+
+# When testing search features:
 just searxng-test "your query"  # Test search directly
+curl localhost:8080/search/trends -d '{"topic":"AI"}'  # Test API
+```
+
+#### End of Day Analysis (5 min)
+```bash
+# Review performance
+just trend-dashboard           # See day's trending content
+just grafana                   # Check engagement metrics
+just cost-analysis             # Review API costs
+
+# Commit your work
+just ship "feat: implemented trend-aware content generation"
 ```
 
 ### Key Commands (justfile)
 
-#### 🎯 MEGA Commands (80/20 Rule)
-- `just work-day` - Morning: Start env + trends + dashboards
-- `just create-viral [persona] [topic]` - Work: Research + Create + Test
-- `just ship-it [message]` - Deploy: Test + Deploy + PR
-- `just end-day` - Evening: Analyze + Commit + Optimize
-- `just make-money` - Autopilot: Run entire business
-- `just grow-business` - Growth: Activate all systems + AI analysis
-- `just analyze-money` - Finance: Complete ROI analysis
-- `just ai-biz [action]` - Intelligence: AI business insights
-- `just health-check` - Status: Everything in one glance
+#### 🎯 MEGA Commands (80/20 Rule) - Do More with Less!
+- `just work-day` - **MORNING**: Start env + trends + dashboards (7 commands → 1)
+- `just create-viral [persona] [topic]` - **WORK**: Research + Create + Test (2 hours → 5 min)
+- `just ship-it [message]` - **DEPLOY**: Test + Deploy + PR (45 min → 1 min)
+- `just end-day` - **EVENING**: Analyze + Commit + Optimize overnight
+- `just make-money` - **AUTOPILOT**: Run entire business automatically
+- `just grow-business` - **GROWTH**: Activate all growth systems + AI analysis
+- `just analyze-money` - **FINANCE**: Complete ROI analysis + recommendations
+- `just ai-biz [action]` - **INTELLIGENCE**: AI business insights dashboard
+- `just health-check` - **STATUS**: Everything in one glance
 
 #### 🎯 Quick Productivity Commands
-- `just dev-start` - Bootstrap + Deploy + MCP + Search + Hot-reload + Dashboard
-- `just persona-hot-reload` - Edit personas with instant preview
-- `just ai-test-gen [persona]` - AI generates tests
-- `just smart-deploy [strategy]` - Deploy with health checks
+- `just dev-start` - **ONE COMMAND**: Bootstrap + Deploy + MCP + Search + Hot-reload + Dashboard
+- `just persona-hot-reload` - Edit personas with instant preview (no rebuild!)
+- `just ai-test-gen [persona]` - AI generates tests automatically
+- `just smart-deploy [strategy]` - Deploy with health checks and auto-rollback
 - `just dev-dashboard` - Real-time performance monitoring
 - `just cache-set/get` - Instant Redis cache operations
 - `just trend-check [topic]` - Find what's trending now
 
 #### Development
-- `just bootstrap` - Create fresh k3d cluster
-- `just bootstrap-multi` - Create unique cluster per developer
-- `just images` - Build all Docker images
+- `just bootstrap` - Create fresh k3d cluster with networking (single cluster)
+- `just bootstrap-multi` - Create unique k3d cluster per developer/repo (multi-developer)
+- `just images` - Build all service Docker images and import to k3d
 - `just deploy-dev` - Helm install with dev values
 - `just logs` / `just logs-celery` - View service logs
 
-#### Multi-Cluster Management
-- `just cluster-list` - List all k3d clusters
-- `just cluster-switch NAME` - Switch clusters
-- `just cluster-current` - Show current cluster
-- `just cluster-delete NAME` - Delete cluster
-- `just dev-start-multi` - Full env with unique cluster
-- `just dev-start-multi share` - Shared team cluster
-
-#### 🔍 Search & Trend Detection
-- `just searxng-start` - Start local SearXNG
-- `just trend-check "topic"` - Check current trends
-- `just trend-dashboard` - Visual overview of trends
-- `just trend-start` - Start automated trend detection
-- `just competitive-analysis "topic"` - Analyze viral patterns
-- `just search-enhanced-post "persona" "topic"` - Generate trend-aware content
-
-#### 🚀 MCP Server Management
-- `just mcp-setup` - Setup all MCP servers
-- `just cache-set/get` - Redis cache operations
-- `just cache-trends` - View trending topics in Redis
+#### 👥 Multi-Cluster Management (NEW)
+- `just cluster-list` - List all available k3d clusters
+- `just cluster-switch NAME` - Switch to a different cluster
+- `just cluster-current` - Show current active cluster
+- `just cluster-delete NAME` - Delete a specific cluster
+- `just dev-start-multi` - Full environment with unique cluster per developer
+- `just dev-start-multi share` - Shared team cluster for collaboration
+
+#### 🔍 Search & Trend Detection (NEW)
+- `just searxng-start` - Start local SearXNG search engine (**KPI**: Enables 100% free search)
+- `just searxng-stop` - Stop SearXNG instance
+- `just trend-check "topic"` - Check current trends for a topic (**KPI**: Find >5 trends per topic)
+- `just trend-dashboard` - Visual overview of trending topics (**KPI**: Monitor trend relevance >0.7)
+- `just trend-start` - Start automated trend detection (**KPI**: Generate 10+ posts/day)
+- `just competitive-analysis "topic"` - Analyze viral content patterns (**KPI**: Extract patterns from top 10% content)
+- `just search-enhanced-post "persona" "topic"` - Generate trend-aware content (**KPI**: Boost engagement by 2x)
+
+#### 🚀 MCP Server Management (NEW)
+- `just mcp-setup` - Setup all MCP servers with port-forwarding (**KPI**: Save 30 min/day on manual setup)
+- `just cache-set "key" "value"` - Store data in Redis cache (**KPI**: 100ms vs 1s database queries)
+- `just cache-get "key"` - Retrieve cached data instantly
+- `just cache-trends` - View trending topics in Redis (**KPI**: Track trend persistence)
 - `just redis-cli` - Direct Redis CLI access
-- `just mcp-redis-test` - Test Redis MCP
-- `just mcp-k8s-test` - Test Kubernetes MCP
-- `just mcp-postgres-test` - Test PostgreSQL MCP
-- `just linear-mcp-setup` - Setup Linear MCP
-
-<<<<<<< HEAD
-#### Testing  
-- `just unit` - Run unit tests only
-- `just e2e` - Run end-to-end tests
-=======
+- `just mcp-redis-test` - Test Redis MCP functionality
+- `just mcp-k8s-test` - Test Kubernetes MCP access
+- `just mcp-postgres-test` - Test PostgreSQL MCP queries
+
 #### Testing
 - `just unit` - Run unit tests only (`pytest -m "not e2e"`)
 - `just e2e` - Run end-to-end tests with automatic port forwarding (`pytest -m e2e`)
->>>>>>> fa28b8ba
 - `just test-watch [SERVICE]` - Watch mode testing
-- `just e2e-prepare` - Full e2e setup
+- `just e2e-prepare` - Full e2e setup (bootstrap + images + deploy + service readiness checks)
 
 #### Quality & Shipping
 - `just lint` - Format with ruff, isort, black
-- `just check` - Full quality gate
+- `just check` - Full quality gate (lint + mypy + tests)
 - `just ship "commit message"` - CI-green commit → push → auto-PR
 
 #### Utilities
-- `just scaffold SERVICE` - Generate new service
-- `just reset-hard` - Nuclear reset
+- `just scaffold SERVICE` - Generate new service from template
+- `just reset-hard` - Nuclear reset (delete k3d + Docker cache)
 - `just jaeger-ui` - Open Jaeger tracing UI
-- `just grafana` - Open Grafana dashboards
+- `just grafana` - Open Grafana dashboards (**KPI**: Monitor all business metrics)
 
 ### Environment Files
 - `chart/values-dev.yaml` - Local k3d development
@@ -354,10 +403,15 @@
 ```
 tests/
 ├── e2e/              # End-to-end integration tests
+│   ├── test_post_flow.py      # Full pipeline: task → Celery → fake-threads
+│   ├── test_metrics.py        # Prometheus metrics validation
+│   └── test_draft_post.py     # Draft generation workflow
 ├── unit/             # Cross-service unit tests
 └── test_sanity.py    # Basic smoke tests
 
 services/*/tests/     # Service-specific unit tests
+├── unit/            # Pure unit tests (no I/O)
+└── test_*.py        # Integration tests (with test doubles)
 ```
 
 ### Test Markers
@@ -365,15 +419,16 @@
 - Default: Unit tests that run quickly without infrastructure
 
 ### Testing Patterns
-- **E2E**: Use `kubectl port-forward` to access services
-- **Unit**: Use `:memory:` Qdrant, stub OpenAI calls
-- **Fixtures**: Auto-setup port forwarding
-- **Timeouts**: Generous timeouts (40s) for async completion
+- **E2E**: Use `kubectl port-forward` to access services in k3d
+- **Unit**: Use `:memory:` Qdrant, stub OpenAI calls with `OPENAI_API_KEY=test`
+- **Fixtures**: Auto-setup port forwarding in e2e tests
+- **Timeouts**: Generous timeouts (40s) for async pipeline completion
 
 ## Database & Models
 
 ### Primary Database (PostgreSQL)
 ```python
+# services/orchestrator/db/models.py
 class Post(Base):
     id: int (BigInteger, PK)
     persona_id: str
@@ -389,52 +444,42 @@
 ```
 
 ### Vector Store (Qdrant)
-- Collections: `posts_{persona_id}`
-- Purpose: Semantic similarity for deduplication
+- Collections: `posts_{persona_id}` (e.g., `posts_ai-jesus`)
+- Purpose: Semantic similarity search for content deduplication
 - Configuration: `services/orchestrator/vector.py`
 
 ### Migrations
-- Tool: Alembic
-- Location: `services/orchestrator/db/alembic/`
-- Auto-run: Kubernetes init container
+- **Tool**: Alembic (SQLAlchemy-based)
+- **Location**: `services/orchestrator/db/alembic/`
+- **Auto-run**: Kubernetes init container in Helm chart
 
 ## Service Architecture Details
 
-### Orchestrator
-- **Purpose**: Main API gateway and Celery dispatcher
+### Orchestrator (`services/orchestrator/`)
+- **Purpose**: Main API gateway and Celery task dispatcher
 - **Framework**: FastAPI
-- **Key Routes**: `/task`, `/health`, `/metrics`, `/search/*`
+- **Key Routes**:
+  - `POST /task` - Queue content generation task
+  - `GET /health` - Health check
+  - `GET /metrics` - Prometheus metrics endpoint
+  - **NEW** `POST /search/trends` - Discover trending topics
+  - **NEW** `POST /search/competitive` - Analyze viral content
+  - **NEW** `POST /search/enhanced-task` - Create search-powered content
 - **Dependencies**: PostgreSQL, RabbitMQ, Qdrant, SearXNG
 
-<<<<<<< HEAD
-### Celery Worker  
-- **Purpose**: Background task processing with SSE
-- **Tasks**: `tasks.queue_post` - Full content pipeline
-=======
 ### Celery Worker (`services/celery_worker/`)
 - **Purpose**: Background task processing with SSE updates
 - **Tasks**: `tasks.queue_post` - Full content generation pipeline
->>>>>>> fa28b8ba
 - **Features**: Server-Sent Events for real-time progress
-
-### Persona Runtime
+- **Integration**: Calls persona-runtime, posts to fake-threads
+
+### Persona Runtime (`services/persona_runtime/`)
 - **Purpose**: LangGraph DAG execution with LLM calls
-- **Standard**: ingest → hook_llm → body_llm → guardrail → format
-- **Enhanced**: ingest → trend_research → competitive_analysis → hook_llm → body_llm → guardrail → format
-- **Models**: Configurable via env vars
+- **Standard Workflow**: ingest → hook_llm → body_llm → guardrail → format
+- **Enhanced Workflow**: ingest → **trend_research** → **competitive_analysis** → hook_llm → body_llm → guardrail → format
+- **Models**: Configurable via env vars (`HOOK_MODEL`, `BODY_MODEL`)
 - **Safety**: Content moderation + regex guardrails
 - **Offline Mode**: Deterministic stubs when `OPENAI_API_KEY=test`
-<<<<<<< HEAD
-
-### Fake Threads
-- **Purpose**: Mock Threads API for dev/testing
-- **Endpoints**: `/publish`, `/published`, `/ping`
-
-### Common
-- **Metrics**: Prometheus instrumentation helpers
-- **OpenAI Wrapper**: Centralized LLM client
-- **SearXNG Wrapper**: Search API with caching
-=======
 - **Search Integration**: Optional trend-aware content generation
 
 ### Fake Threads (`services/fake_threads/`)
@@ -448,7 +493,6 @@
 - **Metrics**: Prometheus instrumentation helpers + search metrics
 - **OpenAI Wrapper**: Centralized LLM client with token counting
 - **SearXNG Wrapper**: Search API with caching, trend detection, competitive analysis
->>>>>>> fa28b8ba
 - **Shared across**: All services import common utilities
 
 ## Configuration & Secrets
@@ -456,17 +500,6 @@
 ### Environment Variables
 
 #### Orchestrator
-<<<<<<< HEAD
-- `RABBITMQ_URL`, `PERSONA_RUNTIME_URL`, `DATABASE_URL`, `QDRANT_URL`
-- `SEARXNG_URL` (default: http://localhost:8888)
-- `SEARCH_TIMEOUT` (default: 10)
-
-#### Persona Runtime  
-- `OPENAI_API_KEY` (use "test" for offline)
-- `HOOK_MODEL` (default: gpt-4o)
-- `BODY_MODEL` (default: gpt-3.5-turbo-0125)
-- `LORA_PATH`, `SEARCH_ENABLED`, `TREND_CHECK_INTERVAL`
-=======
 - `RABBITMQ_URL` - Celery broker connection
 - `PERSONA_RUNTIME_URL` - Service-to-service communication
 - `DATABASE_URL` - PostgreSQL connection
@@ -481,28 +514,20 @@
 - `LORA_PATH` - Optional LoRA adapter path
 - `SEARCH_ENABLED` - Enable search enhancement (default: true)
 - `TREND_CHECK_INTERVAL` - Seconds between trend checks (default: 3600)
->>>>>>> fa28b8ba
 
 #### Development Overrides
 - `chart/values-dev.local.yaml` - Personal local overrides (gitignored)
+- Services use `test` API key by default to avoid costs
 
 ## Build & Deployment
 
 ### Docker Strategy
-- Multi-stage builds, Base: `python:3.12-slim-bookworm`
-- Images: Built with `just images`, tagged as `{service}:local`
+- **Multi-stage builds**: Services share common dependencies
+- **Base**: `python:3.12-slim-bookworm`
+- **Pattern**: Copy requirements → install → copy source code
+- **Images**: Built with `just images`, tagged as `{service}:local`
 
 ### Helm Configuration
-<<<<<<< HEAD
-- Chart: Single mono-chart in `chart/`
-- Values Hierarchy: `values.yaml` → `values-dev.yaml` → `values-dev.local.yaml`
-- Components: All services + PostgreSQL + RabbitMQ + Qdrant
-
-### CI/CD Pipeline
-- Triggers: Pull requests to `main`
-- Steps: Setup → Infrastructure → Build → Deploy → Test → Artifacts
-- Quality Gates: All tests pass, mypy, formatting, Helm deployment
-=======
 - **Chart**: Single mono-chart in `chart/`
 - **Values Hierarchy**:
   1. `values.yaml` (base/production)
@@ -529,20 +554,11 @@
 - Type checking with mypy
 - Code formatting with ruff/black/isort
 - Helm deployment must succeed
->>>>>>> fa28b8ba
 
 ## Monitoring & Observability
 
 ### Metrics (Prometheus)
 - **Endpoint**: `GET /metrics` on each service (port 9090)
-<<<<<<< HEAD
-- **Key Metrics**: Request latency, token usage, posts generated, engagement rates, revenue projections, costs, uptime, error rates, search metrics
-- **Helpers**: `record_latency()`, `record_business_metric()`, `record_engagement_rate()`, `update_revenue_projection()`
-
-### Grafana Dashboards
-- **Access**: `kubectl port-forward svc/grafana 3000:3000`
-- **Dashboards**: Business KPIs, Technical Metrics, Infrastructure
-=======
 - **Key Metrics**:
   - `request_latency_seconds{phase}` - Pipeline phase timing
   - `llm_tokens_total{model}` - Token usage by model
@@ -572,20 +588,15 @@
   - **Business KPIs** (`business-kpis.json`): Revenue projection to $20k MRR, engagement rate tracking (target: 6%+), cost per follow (target: $0.01), token usage costs, content quality scores
   - **Technical Metrics** (`technical-metrics.json`): Service uptime, error rates by service, HTTP request latency (P95, P99), Celery queue depth, database connection pools, task execution times
   - **Infrastructure** (`infrastructure.json`): Pod CPU/memory usage, network I/O patterns, storage usage trends, Kubernetes cluster health, Qdrant vector database operations
->>>>>>> fa28b8ba
 - **Location**: `monitoring/grafana/dashboards/`
-
-### AlertManager
-- **Access**: `kubectl port-forward svc/alertmanager 9093:9093`
+- **Auto-provisioned**: Dashboards deployed via Helm ConfigMaps in `chart/templates/grafana.yaml`
+- **Configuration**: Enable via `monitoring.grafana.enabled: true` in values files
+
+### AlertManager (CRA-222)
+- **Access**: `kubectl port-forward svc/alertmanager 9093:9093` → http://localhost:9093
+- **Purpose**: Centralized alerting with intelligent routing and escalation
 - **Integration**: PagerDuty (critical), Slack (warnings), Email (business)
-- **Alert Categories**: Critical (🚨), Warning (⚠️), Business (📈), Infrastructure (🏗️)
-- **Configuration**: `monitoring/alertmanager/`
-
-<<<<<<< HEAD
-### Tracing & Logging
-- **Jaeger**: `just jaeger-ui` → http://localhost:16686
-- **Logs**: `just logs` (orchestrator), `just logs-celery`
-=======
+
 #### Alert Categories
 - **Critical Alerts** (🚨 PagerDuty):
   - `ServiceDown` - Service unavailable >1 minute
@@ -650,88 +661,169 @@
 - **Access**: `just logs` (orchestrator), `just logs-celery`
 - **Format**: Structured logging with correlation IDs
 - **Level**: Configurable per service
->>>>>>> fa28b8ba
 
 ## Development Best Practices
 
 ### Code Quality
-- Type Checking: mypy strict mode
-- Formatting: ruff + black + isort
-- Pre-commit: Enforced via `just ship`
-- Testing: High coverage unit + integration + e2e
-
-<<<<<<< HEAD
-### Git Workflow  
-- Branching: `feat/<epic>-<slug>` or `task-{epic-id}-{title}`
-- Protection: `main` requires PR + CI + review
-- Automation: `just ship` handles commit → push → PR
-=======
+- **Type Checking**: mypy with strict mode (`mypy.ini`)
+- **Formatting**: ruff (linting) + black (formatting) + isort (imports)
+- **Pre-commit**: Enforced via `just ship` command
+- **Testing**: High coverage with unit + integration + e2e
+
 ### Git Workflow
 - **Branching**: `feat/<epic>-<slug>` pattern (general features)
 - **Task Branches**: `task-{epic-id}-{kebab-case-title}` pattern (local tasks)
 - **Protection**: `main` branch requires PR + CI passing + code owner review
 - **Automation**: `just ship` handles commit → push → PR creation
->>>>>>> fa28b8ba
-
-### 🤖 AI-Powered Epic & Task Management
-
-**Overview**: Local YAML-based project management with AI-powered planning using GPT-4.
+
+### 🤖 AI-Powered Epic & Task Management System
+
+**Overview**: Revolutionary local YAML-based project management with AI-powered planning using GPT-4.
+Complete automation from idea → epic → features → tasks → code → ship.
 
 **Directory Structure**:
 ```
 .workflows/
-├── epics/              # AI-generated epic definitions
-├── features/           # AI-broken-down features
-├── tasks/              # Smart task tracking with git integration
+├── epics/              # AI-generated epic definitions (epic_*.yaml)
+├── features/           # AI-broken-down features (feat_*.yaml)
+├── tasks/              # Smart task tracking with git integration (task_*.yaml)
 ├── templates/          # AI-optimized templates
 ├── active_epics.json   # Active epic registry
-└── feature_registry.json # Feature tracking
-```
-
-**Core AI Workflow Commands**:
+├── feature_registry.json # Feature tracking
+└── AUTO_GIT_GUIDE.md   # Complete auto-git workflow guide
+```
+
+**🚀 Core AI Workflow Commands**:
 ```bash
 # AI PLANNING: From idea to implementation plan
 ./scripts/workflow-automation.sh ai-plan "Build user authentication system"
+# Creates epic + 3-5 features + 10-15 tasks automatically
 
 # GIT INTEGRATION: Smart branch + commit + PR workflow
-./scripts/workflow-automation.sh tasks start task_12345    # Auto-branch
+./scripts/workflow-automation.sh tasks start task_12345    # Auto-branch + setup
+./scripts/workflow-automation.sh tasks commit task_12345 "add JWT validation"  # Enhanced commits
+./scripts/workflow-automation.sh tasks ship task_12345     # Auto-PR creation
+./scripts/workflow-automation.sh tasks complete task_12345 # Cleanup + next tasks
+
+# MANAGEMENT: Traditional commands enhanced with AI
+./scripts/workflow-automation.sh epics                     # List all epics
+./scripts/workflow-automation.sh tasks list epic_001      # Show tasks
+./scripts/workflow-automation.sh tasks assign task_001 alice  # Team assignment
+```
+
+**🎯 Quick Start Example**:
+```bash
+# 1. AI creates complete project plan
+./scripts/workflow-automation.sh ai-plan "E-commerce checkout flow"
+
+# 2. Start working on first task
+./scripts/workflow-automation.sh tasks start task_001
+
+# 3. Code + commit + ship
+# ... make your changes ...
+./scripts/workflow-automation.sh tasks commit task_001 "implement payment gateway"
+./scripts/workflow-automation.sh tasks ship task_001
+
+# 4. Complete and move to next
+./scripts/workflow-automation.sh tasks complete task_001
+```
+
+### 🔄 Auto-Git Integration (Revolutionary!)
+
+**IMPORTANT**: Git workflow is now COMPLETELY AUTOMATED! No manual branch management needed.
+
+**🎯 One Command Does Everything**:
+```bash
+# This handles EVERYTHING automatically:
+./scripts/workflow-automation.sh tasks start task_12345
+```
+
+**✅ What happens automatically:**
+- ✅ Ensures main branch is up-to-date
+- ✅ Creates semantic branch: `task-epic123-implement-auth-middleware`
+- ✅ Sets up commit template with task context
+- ✅ Updates task status to "in_progress"
+- ✅ Shows task description and next steps
+
+**🚀 Enhanced Commit & Ship Process**:
+```bash
+# Enhanced commits with task context
 ./scripts/workflow-automation.sh tasks commit task_12345 "add JWT validation"
-./scripts/workflow-automation.sh tasks ship task_12345     # Auto-PR
-./scripts/workflow-automation.sh tasks complete task_12345 # Cleanup
-
-# MANAGEMENT: Traditional commands enhanced with AI
-./scripts/workflow-automation.sh epics                     # List epics
-./scripts/workflow-automation.sh tasks list epic_001      # Show tasks
-./scripts/workflow-automation.sh tasks assign task_001 alice  # Team assign
-```
-
-### Auto-Git Integration
-
-**One Command Does Everything**:
-```bash
-./scripts/workflow-automation.sh tasks start task_12345
-```
-
-**What happens automatically:**
-- Ensures main branch is up-to-date
-- Creates semantic branch: `task-epic123-implement-auth-middleware`
-- Sets up commit template with task context
-- Updates task status to "in_progress"
-- Shows task description and next steps
+
+# Auto-PR creation with rich descriptions
+./scripts/workflow-automation.sh tasks ship task_12345 "feat: JWT authentication"
+
+# Complete with cleanup and next tasks
+./scripts/workflow-automation.sh tasks complete task_12345
+```
+
+**📋 Smart Features**:
+- **Branch Naming**: Auto-generated from task context
+- **Commit Templates**: Pre-filled with task info, epic, priority
+- **PR Descriptions**: Rich markdown with checklists and task links
+- **Progress Tracking**: Real-time updates with completion prompts
+- **Team Integration**: Assignment and collaboration features
+
+**📖 Complete Guide**: See `.workflows/AUTO_GIT_GUIDE.md` for full workflow documentation
+
+**Example Workflow**:
+```bash
+# 1. Create a new epic
+./scripts/workflow-automation.sh epic "Search Enhancement" "Add real-time search capabilities" medium
+
+# 2. List epics to get the epic ID
+./scripts/workflow-automation.sh epics
+
+# 3. View tasks for the epic
+./scripts/workflow-automation.sh tasks list epic_1753181522
+
+# 4. Create branch for a task
+git checkout -b task-1753181522-implement-search-api
+
+# 5. Update task status as you work
+./scripts/workflow-automation.sh tasks update task_feat_1753181522_29818 in_progress
+
+# 6. When done, ship the changes
+just ship "feat: implement search API endpoints"
+```
+
+### Service Development
+- **Scaffolding**: `just scaffold NEW_SERVICE` from template
+- **Testing**: Each service has own test suite + shared e2e tests
+- **Isolation**: Services communicate via HTTP/message queues only
+- **Configuration**: Environment-based with sensible defaults
 
 ### Multi-Developer Cluster Management
 
-See [Multi-Cluster Development Guide](./docs/multi-cluster-development.md).
-
-**Key Features**: Unique clusters per developer, automatic port allocation, shared team clusters, easy switching
-
-**Quick Commands**:
-```bash
-just bootstrap-multi  # Personal cluster
-just bootstrap-multi --share  # Team cluster
-just cluster-list  # List all
+**NEW**: Support for multiple isolated k3d clusters on the same machine. See [Multi-Cluster Development Guide](./docs/multi-cluster-development.md) for details.
+
+#### Key Features
+- **Unique clusters** per developer based on git user/email
+- **Automatic port allocation** to avoid conflicts
+- **Shared team clusters** for collaboration
+- **Easy switching** between clusters
+
+#### Quick Commands
+```bash
+# Create personal cluster
+just bootstrap-multi
+
+# Create shared team cluster
+just bootstrap-multi --share
+
+# List all clusters
+just cluster-list
+
+# Switch clusters
 just cluster-switch threads-agent-john-abc123
-```
+
+# Full environment with unique cluster
+just dev-start-multi
+```
+
+#### Cluster Naming
+Clusters are named: `{repo}-{username}-{email-hash}`
+Example: `threads-agent-jordan-kim-bc9e97`
 
 ## Personas & AI Configuration
 
@@ -745,10 +837,6 @@
 
 ### Content Generation Pipeline
 
-<<<<<<< HEAD
-**Standard**: Ingest → Hook → Body → Guardrail → Format
-**Enhanced**: Ingest → Trend Research → Competitive Analysis → Hook → Body → Guardrail → Format
-=======
 #### Standard Pipeline
 1. **Ingest**: Clean and validate user input
 2. **Hook Generation**: Create engaging opening with gpt-4o
@@ -764,157 +852,255 @@
 5. **Body Generation**: Expand with viral patterns and trending keywords
 6. **Guardrail**: Content moderation + safety checks
 7. **Format**: Apply persona styling + trend optimization
->>>>>>> fa28b8ba
 
 ### Safety & Moderation
-- Regex Guards: Block harmful keywords
-- OpenAI Moderation: `omni-moderation-latest`
-- Pipeline Halt: Fail fast on violations
+- **Regex Guards**: Block harmful keywords (`suicide`, `bomb`, `kill`)
+- **OpenAI Moderation**: `omni-moderation-latest` model
+- **Pipeline Halt**: Fail fast on policy violations
 
 ## Troubleshooting
 
 ### Common Issues
 
-**k3d cluster not ready**: `just k3d-nuke-all && just bootstrap`
-
-<<<<<<< HEAD
-**Helm deployment timeout**: Check `kubectl get pods -A` and `kubectl get events`
-=======
+#### "k3d cluster not ready"
+```bash
+just k3d-nuke-all  # Nuclear reset
+just bootstrap     # Fresh start
+```
+
 #### "Helm deployment timeout"
 ```bash
 kubectl get pods -A              # Check pod status
 kubectl get events --sort-by='.lastTimestamp' | tail -20  # Recent events
 kubectl logs deploy/SERVICE     # Service-specific logs
 ```
->>>>>>> fa28b8ba
-
-**Tests failing locally**: `just e2e-prepare` for full clean setup
-
-**OpenAI API cost concerns**: Use `OPENAI_API_KEY=test` for offline dev
+
+#### "Tests failing locally"
+```bash
+just e2e-prepare                 # Full clean setup
+kubectl port-forward svc/orchestrator 8080:8080 &  # Manual port forward
+curl localhost:8080/health       # Verify connectivity
+```
+
+#### "OpenAI API cost concerns"
+- Use `OPENAI_API_KEY=test` for offline development
+- Check `chart/values-dev.yaml` forces test mode by default
+- Monitor token usage via Prometheus metrics
 
 ### Port Forwards for Development
 ```bash
+# Postgres access
 kubectl port-forward svc/postgres 5432:5432
-<<<<<<< HEAD
-=======
 
 # Fake Threads API
->>>>>>> fa28b8ba
 kubectl port-forward svc/fake-threads 9009:9009
+curl localhost:9009/ping  # Health check
+
+# Orchestrator API
 kubectl port-forward svc/orchestrator 8080:8080
+curl localhost:8080/health
 ```
 
 ## Performance & Cost Optimization
 
 ### FinOps Features
-- Token Tracking: Prometheus metrics for LLM usage
-- Model Selection: Cheaper models for body generation
-- Caching: Vector similarity prevents duplicates
-- Offline Mode: Development without API costs
+- **Token Tracking**: Prometheus metrics for LLM usage
+- **Model Selection**: Cheaper models for body generation
+- **Caching**: Vector similarity prevents duplicate content
+- **Offline Mode**: Development without API costs
 
 ### Scaling Considerations
-- Horizontal: Increase replica counts in Helm
-- Resource Limits: Configure in `values.yaml`
-- Database: Consider Aurora Serverless for production
-- Vector Store: Qdrant clustering for HA
+- **Horizontal**: Increase replica counts in Helm values
+- **Resource Limits**: Configure in `values.yaml` resources section
+- **Database**: Consider Aurora Serverless for production
+- **Vector Store**: Qdrant clustering for high availability
 
 ## Future Roadmap
 
+### Upcoming Features (from README.md)
 - **E2 - Core MVP**: Full content generation pipeline ✅
 - **E3 - SRE v1**: Advanced monitoring and alerting ✅
 - **E4 - Bandit A/B**: Multi-armed bandit optimization
-- **E5 - Trend & Pain**: Automated trend detection ✅ (SearXNG)
+- **E5 - Trend & Pain**: Automated trend detection ✅ (Implemented with SearXNG)
 - **E6 - FinOps Board**: Cost optimization dashboard
 - **E7+ - Production**: EKS, Aurora, security hardening
 
+### Extension Points
+- **New Personas**: Add to `_PERSONA_DB` + corresponding prompts
+- **New Models**: Configure via environment variables
+- **Custom Workflows**: Extend LangGraph DAGs in persona-runtime
+- **Additional Integrations**: Follow fake-threads pattern for new platforms
+
 ## 🚀 MCP Server Integration
 
-MCP servers provide direct access to tools and services, eliminating manual commands.
+### Overview
+MCP (Model Context Protocol) servers provide direct access to tools and services, eliminating manual commands and dramatically speeding up development.
 
 ### Installed MCP Servers
 
-1. **Redis MCP** - Lightning-fast caching (2-3 hours/week saved)
-2. **Kubernetes MCP** - Direct cluster management (3-4 hours/week saved)
-3. **PostgreSQL MCP** - Database without barriers (1-2 hours/week saved)
-4. **OpenAI MCP** - AI model management (1-2 hours/week saved)
-5. **SearXNG MCP** - Free search integration ($500+/month saved)
-6. **Linear MCP** - Issue tracking integration (2-3 hours/week saved)
+1. **Redis MCP** - Lightning-fast caching
+   - Cache search results, trends, API responses
+   - Track metrics and counters in real-time
+   - **Time Saved**: 2-3 hours/week on performance optimization
+
+2. **Kubernetes MCP** - Direct cluster management
+   - No more manual `kubectl` commands
+   - Automatic port-forwarding handling
+   - **Time Saved**: 3-4 hours/week on k8s operations
+
+3. **PostgreSQL MCP** - Database without barriers
+   - Query directly without port-forwarding
+   - Schema-aware operations
+   - **Time Saved**: 1-2 hours/week on database tasks
+
+4. **OpenAI MCP** - AI model management
+   - Track token usage across personas
+   - Switch models without code changes
+   - **Time Saved**: 1-2 hours/week on AI optimization
+
+5. **SearXNG MCP** - Free search integration
+   - Trend detection and competitive analysis
+   - No API keys or rate limits
+   - **Time Saved**: $500+/month vs paid alternatives
 
 ### Daily MCP Usage Examples
 
-**Cache Management (Redis)**:
-```bash
+#### Cache Management (Redis)
+```bash
+# Cache expensive operations
 just cache-set "trends:AI:2025-01-22" "$(just trend-check AI)"
-just cache-get "trends:AI:2025-01-22"
-```
-
-**Database Queries (PostgreSQL)**:
+just cache-get "trends:AI:2025-01-22"  # Instant retrieval
+
+# Track real-time metrics
+just redis-cli INCR "posts:ai-jesus:count"
+just redis-cli ZADD "trending:topics" 95 "AI productivity"
+```
+
+#### Database Queries (PostgreSQL)
 ```sql
+-- Direct queries without port-forwarding
 SELECT persona_id, AVG(engagement_rate) as avg_engagement
-<<<<<<< HEAD
-FROM posts WHERE created_at > NOW() - INTERVAL '7 days'
-=======
 FROM posts
 WHERE created_at > NOW() - INTERVAL '7 days'
->>>>>>> fa28b8ba
 GROUP BY persona_id;
 ```
 
+#### Cluster Management (Kubernetes)
+```bash
+# No more manual kubectl commands
+# MCP handles port-forwarding automatically
+# Direct access to pods, logs, deployments
+```
+
 ## 🔍 SearXNG Search Integration
 
-Free, privacy-respecting search capabilities for trend detection and competitive intelligence.
-
-### Why Search Matters for KPIs
+### Overview
+SearXNG provides free, privacy-respecting search capabilities to enhance content generation with real-time trends and competitive intelligence.
+
+### Why Search Matters for Your KPIs
 1. **6%+ Engagement Rate**: Trending content gets 2-3x higher engagement
-2. **$0.01 Cost/Follow**: Better targeting through trends
-3. **$20k MRR**: Automated trend detection scales content
-4. **Zero Search Costs**: SearXNG is 100% free
+2. **$0.01 Cost/Follow**: Better targeting through trends = more efficient growth
+3. **$20k MRR**: Automated trend detection scales content production
+4. **Zero Search Costs**: SearXNG is 100% free (vs $500+/month for Brave API)
+
+### Architecture Components
+- **SearXNG Wrapper** (`services/common/searxng_wrapper.py`): Centralized search API
+- **Search Endpoints** (`services/orchestrator/search_endpoints.py`): REST APIs
+- **Enhanced Runtime** (`services/persona_runtime/search_enhanced_runtime.py`): Trend-aware generation
+- **Trend Workflow** (`scripts/trend-detection-workflow.sh`): Automation script
 
 ### Daily Usage Patterns
-```bash
-# Morning
-just searxng-start
-just trend-dashboard
-just trend-start &
-
-# Active Development
+
+#### Morning Routine (5 min)
+```bash
+just searxng-start          # Start search engine
+just trend-dashboard        # Check overnight trends
+just trend-start &          # Start background automation
+```
+
+#### Active Development
+```bash
+# Before creating content
 just trend-check "your topic"
 just competitive-analysis "your topic"
+
+# Generate with trends
 just search-enhanced-post ai-jesus "trending topic"
-
-# Monitoring
-just grafana  # Check engagement metrics
+```
+
+#### Monitoring Success
+```bash
+just grafana               # Check engagement metrics
+# Look for:
+# - search_enhanced_posts_total increasing
+# - posts_engagement_rate > 0.06
+# - trend_relevance_score > 0.7
+```
+
+### Search Metrics to Track
+- **Trend Discovery Rate**: >5 trends per topic
+- **Cache Hit Rate**: >60% (improves performance)
+- **Enhanced Post Engagement**: 2x standard posts
+- **Trend Relevance**: >0.7 correlation with engagement
+
+### Troubleshooting
+```bash
+# SearXNG issues
+just searxng-logs          # Check container logs
+just searxng-stop && just searxng-start  # Restart
+
+# No trends found
+curl http://localhost:8888/search?q=test&format=json  # Test directly
 ```
 
 ## 💡 Productivity Features Summary
 
 ### Time Savings Breakdown (Per Week)
 1. **MCP Servers** (10-12 hours saved)
+   - No manual port-forwarding
+   - Direct database queries
+   - Instant cache operations
+   - Kubernetes automation
+
 2. **Search Integration** (5-6 hours saved)
+   - Free trend detection
+   - Competitive analysis
+   - Automated content research
+   - Zero API costs
+
 3. **AI Development Tools** (8-10 hours saved)
+   - Hot-reload personas (instant vs 20min rebuild)
+   - AI-generated tests
+   - Smart deployment with rollback
+   - Intelligent error recovery
+
 4. **Monitoring & Insights** (2-3 hours saved)
+   - Real-time dashboard
+   - AI recommendations
+   - Automated alerts
+   - Performance tracking
 
 ### Essential Daily Commands
 ```bash
 # Morning
-just dev-start
-just trend-dashboard
-just dev-dashboard
+just dev-start              # Start everything
+just trend-dashboard        # Check trends
+just dev-dashboard          # Monitor performance
 
 # During Development
-just persona-hot-reload
-just ai-test-gen
-just cache-set/get
-just search-enhanced-post
+just persona-hot-reload     # Instant persona testing
+just ai-test-gen           # Generate tests
+just cache-set/get         # Fast data access
+just search-enhanced-post  # Trend-aware content
 
 # Deployment
-just smart-deploy canary
-just grafana
+just smart-deploy canary   # Safe deployment
+just grafana              # Check metrics
 ```
 
 ## 🎯 AI Token Efficiency (80/20 Principle)
 
-Get 80% of AI value with 20% of token usage:
+Apply the Pareto principle to AI costs - get 80% of AI value with 20% of token usage:
 
 ### Quick Start
 ```bash
@@ -924,6 +1110,7 @@
 
 ### Token-Efficient Commands
 ```bash
+# Instead of expensive repeated AI calls
 just cached-analyze    # 0 tokens (uses morning's analysis)
 just cached-trends     # 0 tokens (uses daily trends)
 just token-batch       # Week's content in one call (80% savings)
@@ -931,10 +1118,6 @@
 ```
 
 ### Real Savings Example
-<<<<<<< HEAD
-Traditional: 10,000 tokens/day ($0.20/day)
-Optimized: 2,000 tokens/day ($0.04/day - 80% less!)
-=======
 ```bash
 # Traditional approach: 10,000 tokens/day ($0.20/day)
 just create-viral (x5)  # 5,000 tokens
@@ -955,15 +1138,14 @@
 5. **Incremental Updates** (50-60% savings) - Update only changed parts
 
 **Result**: Same quality, 80% less AI cost, more profit toward $20k MRR!
->>>>>>> fa28b8ba
 
 ### 🎓 Learning Resources
-- **[DAILY_PLAYBOOK.md](./DAILY_PLAYBOOK.md)** - ⚡ Daily cheat sheet (START HERE!)
+- **[DAILY_PLAYBOOK.md](./DAILY_PLAYBOOK.md)** - ⚡ Your daily cheat sheet (START HERE!)
 - **[QUICK_REFERENCE.md](./QUICK_REFERENCE.md)** - 📋 Command quick reference
 - **[PRODUCTIVITY_GUIDE.md](./PRODUCTIVITY_GUIDE.md)** - Complete productivity guide
-- **[docs/ai-token-efficiency-guide.md](./docs/ai-token-efficiency-guide.md)** - Token optimization
-- **[docs/mega-commands-guide.md](./docs/mega-commands-guide.md)** - Mega commands
-- **[docs/multi-cluster-development.md](./docs/multi-cluster-development.md)** - Multi-developer
+- **[docs/ai-token-efficiency-guide.md](./docs/ai-token-efficiency-guide.md)** - 🎯 Complete token optimization guide
+- **[docs/mega-commands-guide.md](./docs/mega-commands-guide.md)** - Mega commands documentation
+- **[docs/multi-cluster-development.md](./docs/multi-cluster-development.md)** - Multi-developer cluster management
 - **[docs/searxng-integration-guide.md](./docs/searxng-integration-guide.md)** - Search integration
 - **[docs/mcp-servers-setup.md](./docs/mcp-servers-setup.md)** - MCP configuration
 
