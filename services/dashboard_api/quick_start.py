--- conflicted
+++ resolved
@@ -27,13 +27,8 @@
 
     # Check if dependencies are available
     try:
-<<<<<<< HEAD
-        import uvicorn
-        import fastapi
-=======
         import uvicorn  # noqa: F401
         import fastapi  # noqa: F401
->>>>>>> 904196f6
 
         print("✅ Dependencies OK")
     except ImportError as e:
