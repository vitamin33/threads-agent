--- conflicted
+++ resolved
@@ -220,19 +220,6 @@
                         "category": a.category,
                         "impact_score": a.impact_score,
                         "complexity_score": a.complexity_score,
-<<<<<<< HEAD
-                        "business_value": float(a.business_value)
-                        if a.business_value
-                        else 0.0,
-                        "time_saved_hours": a.time_saved_hours,
-                        "duration_hours": a.duration_hours,
-                        "started_at": a.started_at.isoformat()
-                        if a.started_at
-                        else None,
-                        "completed_at": a.completed_at.isoformat()
-                        if a.completed_at
-                        else None,
-=======
                         "business_value": (
                             float(a.business_value) if a.business_value else 0.0
                         ),
@@ -244,7 +231,6 @@
                         "completed_at": (
                             a.completed_at.isoformat() if a.completed_at else None
                         ),
->>>>>>> 66e38c66
                         "tags": a.tags,
                         "skills": a.skills_demonstrated,
                         "summary": a.ai_summary,
