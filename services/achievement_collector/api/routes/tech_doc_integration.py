--- conflicted
+++ resolved
@@ -92,11 +92,7 @@
             and_(
                 AchievementModel.completed_at >= cutoff_date,
                 AchievementModel.impact_score >= min_impact_score,
-<<<<<<< HEAD
-                AchievementModel.portfolio_ready,
-=======
                 AchievementModel.portfolio_ready == True,
->>>>>>> 19f45965
             )
         )
         .order_by(desc(AchievementModel.impact_score))
@@ -121,11 +117,7 @@
     Filters by category and searches for company-relevant keywords
     in descriptions and technical details.
     """
-<<<<<<< HEAD
-    query = db.query(AchievementModel).filter(AchievementModel.portfolio_ready)
-=======
     query = db.query(AchievementModel).filter(AchievementModel.portfolio_ready == True)
->>>>>>> 19f45965
 
     # Filter by categories if provided
     if categories:
@@ -209,11 +201,7 @@
 
     # Apply filters
     if filters.portfolio_ready_only:
-<<<<<<< HEAD
-        query = query.filter(AchievementModel.portfolio_ready)
-=======
         query = query.filter(AchievementModel.portfolio_ready == True)
->>>>>>> 19f45965
 
     if filters.categories:
         query = query.filter(AchievementModel.category.in_(filters.categories))
@@ -276,11 +264,7 @@
         )
         .filter(
             and_(
-<<<<<<< HEAD
-                AchievementModel.portfolio_ready,
-=======
                 AchievementModel.portfolio_ready == True,
->>>>>>> 19f45965
                 AchievementModel.impact_score >= 70.0,
             )
         )
@@ -353,13 +337,9 @@
     """
     # Total portfolio-ready achievements
     total_ready = (
-<<<<<<< HEAD
-        db.query(AchievementModel).filter(AchievementModel.portfolio_ready).count()
-=======
         db.query(AchievementModel)
         .filter(AchievementModel.portfolio_ready == True)
         .count()
->>>>>>> 19f45965
     )
 
     # High-impact achievements (80+)
@@ -367,11 +347,7 @@
         db.query(AchievementModel)
         .filter(
             and_(
-<<<<<<< HEAD
-                AchievementModel.portfolio_ready,
-=======
                 AchievementModel.portfolio_ready == True,
->>>>>>> 19f45965
                 AchievementModel.impact_score >= 80.0,
             )
         )
@@ -384,11 +360,7 @@
         db.query(AchievementModel)
         .filter(
             and_(
-<<<<<<< HEAD
-                AchievementModel.portfolio_ready,
-=======
                 AchievementModel.portfolio_ready == True,
->>>>>>> 19f45965
                 AchievementModel.completed_at >= recent_cutoff,
             )
         )
@@ -397,13 +369,9 @@
 
     # Unprocessed achievements - simple approach without JSON queries
     total_portfolio_ready = (
-<<<<<<< HEAD
-        db.query(AchievementModel).filter(AchievementModel.portfolio_ready).count()
-=======
         db.query(AchievementModel)
         .filter(AchievementModel.portfolio_ready == True)
         .count()
->>>>>>> 19f45965
     )
 
     # For now, assume most are unprocessed since this is a new feature
@@ -416,11 +384,7 @@
         db.query(
             AchievementModel.category, func.count(AchievementModel.id).label("count")
         )
-<<<<<<< HEAD
-        .filter(AchievementModel.portfolio_ready)
-=======
         .filter(AchievementModel.portfolio_ready == True)
->>>>>>> 19f45965
         .group_by(AchievementModel.category)
         .all()
     )
