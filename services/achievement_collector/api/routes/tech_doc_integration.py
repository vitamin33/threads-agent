--- conflicted
+++ resolved
@@ -202,11 +202,7 @@
 
     # Apply filters
     if filters.portfolio_ready_only:
-        query = query.filter(AchievementModel.portfolio_ready)
-<<<<<<< HEAD
-=======
         query = query.filter(AchievementModel.portfolio_ready == True)
->>>>>>> e5c11223
 
     if filters.categories:
         query = query.filter(AchievementModel.category.in_(filters.categories))
