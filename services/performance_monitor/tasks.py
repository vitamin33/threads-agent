"""Celery tasks for performance monitoring."""

import logging
from datetime import datetime, timedelta
from typing import Dict, Any

from celery import Celery, shared_task
from sqlalchemy import and_

# Create Celery app instance
celery = Celery("performance_monitor")
celery.config_from_object("services.common.celery_config")

from contextlib import contextmanager
from services.performance_monitor.early_kill import EarlyKillMonitor, VariantPerformance
from services.performance_monitor.models import VariantMonitoring
from services.performance_monitor.cache import PerformanceCache
<<<<<<< HEAD


# Mock implementation since ThreadsClientSync doesn't exist
class ThreadsClientSync:
    def __init__(self):
        pass

    def __enter__(self):
        return self

    def __exit__(self, exc_type, exc_val, exc_tb):
        pass

    def bulk_get_performance(self, post_ids):
        """Mock performance data for testing"""
        import random

        return [
            {
                "views": random.randint(100, 1000),
                "interactions": random.randint(5, 50),
                "engagement_rate": random.uniform(0.01, 0.10),
            }
            for _ in post_ids
        ]

=======
>>>>>>> 2e4ff448

logger = logging.getLogger(__name__)

# Try to import threads_adaptor, fall back to mock if not available
try:
    from services.threads_adaptor.client_sync import ThreadsClientSync
except ImportError:
    logger.warning("threads_adaptor not found, using mock client")
    from services.performance_monitor.client_mock import ThreadsClientSync


@contextmanager
def get_db_session():
    """Get database session for tasks."""
    from services.performance_monitor.main import SessionLocal

    session = SessionLocal()
    try:
        yield session
    finally:
        session.close()


@shared_task(name="performance_monitor.start_monitoring")
def start_monitoring_task(
    variant_id: str, persona_id: str, post_id: str, expected_engagement_rate: float
) -> Dict[str, Any]:
    """Start monitoring a variant for early kill decisions."""
    logger.info(f"Starting monitoring for variant {variant_id}")

    with get_db_session() as db:
        # Create monitoring record
        monitoring = VariantMonitoring(
            variant_id=variant_id,
            persona_id=persona_id,
            post_id=post_id,
            expected_engagement_rate=expected_engagement_rate,
            started_at=datetime.utcnow(),
        )
        db.add(monitoring)
        db.commit()

        # Schedule batch check if not already scheduled
        schedule_batch_check()

        return {
            "variant_id": variant_id,
            "monitoring_id": monitoring.id,
            "status": "monitoring_started",
        }


@shared_task(name="performance_monitor.check_performance")
def check_performance_task(variant_id: str) -> Dict[str, Any]:
    """Check variant performance and make kill decision."""
    logger.info(f"Checking performance for variant {variant_id}")

    with get_db_session() as db:
        # Get monitoring record
        monitoring = (
            db.query(VariantMonitoring)
            .filter_by(variant_id=variant_id, is_active=True)
            .first()
        )

        if not monitoring:
            logger.warning(f"No active monitoring found for variant {variant_id}")
            return {"status": "no_monitoring"}

        # Check if timed out
        elapsed_minutes = (
            datetime.utcnow() - monitoring.started_at
        ).total_seconds() / 60
        if elapsed_minutes >= monitoring.timeout_minutes:
            monitoring.is_active = False
            monitoring.ended_at = datetime.utcnow()
            db.commit()
            logger.info(f"Monitoring timed out for variant {variant_id}")
            return {"status": "timeout"}

        # Get current performance from Threads
        try:
            # TODO: Replace with actual Threads API integration
            # For now, use mock data
            import random

            performance = {
                "views": random.randint(100, 1000),
                "interactions": random.randint(5, 50),
                "engagement_rate": random.uniform(0.01, 0.10),
            }

            # Create performance data
            perf_data = VariantPerformance(
                variant_id=variant_id,
                total_views=performance["views"],
                total_interactions=performance["interactions"],
                engagement_rate=performance["engagement_rate"],
                last_updated=datetime.utcnow(),
            )

            # Evaluate performance
            monitor = EarlyKillMonitor()
            monitor.start_monitoring(
                variant_id=variant_id,
                persona_id=monitoring.persona_id,
                expected_engagement_rate=monitoring.expected_engagement_rate,
                post_timestamp=monitoring.started_at,
            )

            decision = monitor.evaluate_performance(variant_id, perf_data)

            if decision and decision.should_kill:
                # Kill the variant
                logger.info(f"Killing variant {variant_id}: {decision.reason}")

                # Update monitoring record
                monitoring.is_active = False
                monitoring.was_killed = True
                monitoring.kill_reason = decision.reason
                monitoring.ended_at = datetime.utcnow()
                monitoring.final_engagement_rate = perf_data.engagement_rate
                monitoring.final_interaction_count = perf_data.total_interactions
                monitoring.final_view_count = perf_data.total_views
                db.commit()

                # Trigger cleanup
                cleanup_killed_variant_task.delay(variant_id, monitoring.post_id)

                return {
                    "status": "killed",
                    "reason": decision.reason,
                    "final_engagement_rate": perf_data.engagement_rate,
                }
            else:
                # Schedule next check
                check_performance_task.apply_async(
                    args=[variant_id],
                    countdown=30,  # Check again in 30 seconds
                )

                return {
                    "status": "monitoring",
                    "current_engagement_rate": perf_data.engagement_rate,
                    "interactions": perf_data.total_interactions,
                }

        except Exception as e:
            logger.error(f"Error checking performance for variant {variant_id}: {e}")
            # Schedule retry
            check_performance_task.apply_async(
                args=[variant_id],
                countdown=60,  # Retry in 60 seconds
            )
            return {"status": "error", "error": str(e)}


@shared_task(name="performance_monitor.batch_check_performance")
def batch_check_performance_task() -> Dict[str, Any]:
    """Check all active variants in batches for better performance."""
    logger.info("Starting batch performance check")

    cache = PerformanceCache()
    processed_count = 0
    killed_count = 0

    with get_db_session() as db:
        # Get all active monitoring sessions
        active_sessions = (
            db.query(VariantMonitoring)
            .filter(
                and_(
                    VariantMonitoring.is_active.is_(True),
                    VariantMonitoring.started_at
                    >= datetime.utcnow() - timedelta(minutes=10),
                )
            )
            .all()
        )

        if not active_sessions:
            logger.info("No active monitoring sessions")
            return {"status": "no_active_sessions"}

        # Process in batches
        batch_size = 50
        monitor = EarlyKillMonitor()

        with ThreadsClientSync() as threads_client:
            for i in range(0, len(active_sessions), batch_size):
                batch = active_sessions[i : i + batch_size]
                post_ids = [s.post_id for s in batch]

                # Check cache first
                cached_performances = cache.bulk_get_performance(post_ids)

                # Fetch missing data
                to_fetch = [
                    post_id
                    for post_id, perf in cached_performances.items()
                    if perf is None
                ]

                if to_fetch:
                    fresh_performances = threads_client.bulk_get_performance(to_fetch)

                    # Cache fresh data
                    to_cache = {}
                    for post_id, perf in zip(to_fetch, fresh_performances):
                        if not perf.get("error"):
                            to_cache[post_id] = perf
                            cached_performances[post_id] = perf

                    if to_cache:
                        cache.bulk_set_performance(to_cache)

                # Process each monitoring session
                for session in batch:
                    processed_count += 1

                    # Check timeout first
                    elapsed_minutes = (
                        datetime.utcnow() - session.started_at
                    ).total_seconds() / 60
                    if elapsed_minutes >= session.timeout_minutes:
                        session.is_active = False
                        session.ended_at = datetime.utcnow()
                        logger.info(
                            f"Monitoring timed out for variant {session.variant_id}"
                        )
                        continue

                    # Get performance data
                    perf = cached_performances.get(session.post_id)
                    if not perf or perf.get("error"):
                        logger.warning(
                            f"No performance data for variant {session.variant_id}"
                        )
                        continue

                    # Create performance data object
                    perf_data = VariantPerformance(
                        variant_id=session.variant_id,
                        total_views=perf["views"],
                        total_interactions=perf["interactions"],
                        engagement_rate=perf["engagement_rate"],
                        last_updated=datetime.utcnow(),
                    )

                    # Evaluate performance
                    monitor.start_monitoring(
                        variant_id=session.variant_id,
                        persona_id=session.persona_id,
                        expected_engagement_rate=session.expected_engagement_rate,
                        post_timestamp=session.started_at,
                    )

                    decision = monitor.evaluate_performance(
                        session.variant_id, perf_data
                    )

                    if decision and decision.should_kill:
                        killed_count += 1
                        logger.info(
                            f"Killing variant {session.variant_id}: {decision.reason}"
                        )

                        # Update monitoring record
                        session.is_active = False
                        session.was_killed = True
                        session.kill_reason = decision.reason
                        session.ended_at = datetime.utcnow()
                        session.final_engagement_rate = perf_data.engagement_rate
                        session.final_interaction_count = perf_data.total_interactions
                        session.final_view_count = perf_data.total_views

                        # Trigger cleanup
                        cleanup_killed_variant_task.delay(
                            session.variant_id, session.post_id
                        )

                        # Invalidate cache
                        cache.invalidate(session.post_id)

            # Commit all changes
            db.commit()

    # Schedule next batch check
    schedule_batch_check()

    logger.info(
        f"Batch check complete: {processed_count} processed, {killed_count} killed"
    )

    return {"status": "complete", "processed": processed_count, "killed": killed_count}


def schedule_batch_check():
    """Schedule next batch check if not already scheduled."""
    # Check if task is already scheduled
    from celery import current_app

    inspect = current_app.control.inspect()
    scheduled = inspect.scheduled()

    # Simple check - in production you'd want more sophisticated deduplication
    task_scheduled = False
    if scheduled:
        for worker, tasks in scheduled.items():
            for task in tasks:
                if task["name"] == "performance_monitor.batch_check_performance":
                    task_scheduled = True
                    break

    if not task_scheduled:
        batch_check_performance_task.apply_async(countdown=30)


@shared_task(name="performance_monitor.cleanup_killed_variant")
def cleanup_killed_variant_task(variant_id: str, post_id: str) -> Dict[str, Any]:
    """Clean up a killed variant."""
    logger.info(f"Cleaning up killed variant {variant_id}")

    try:
        # Remove from variant pool
        # This would integrate with your variant pool management

        # Cancel scheduled posts if any
        # This would integrate with your scheduling system

        # Delete from Threads (if configured)
        # TODO: Implement actual Threads deletion
        logger.info(f"Would delete post {post_id} from Threads (not implemented)")

        return {"status": "cleaned_up", "variant_id": variant_id, "post_id": post_id}

    except Exception as e:
        logger.error(f"Error cleaning up variant {variant_id}: {e}")
        return {"status": "error", "error": str(e)}<|MERGE_RESOLUTION|>--- conflicted
+++ resolved
@@ -15,7 +15,6 @@
 from services.performance_monitor.early_kill import EarlyKillMonitor, VariantPerformance
 from services.performance_monitor.models import VariantMonitoring
 from services.performance_monitor.cache import PerformanceCache
-<<<<<<< HEAD
 
 
 # Mock implementation since ThreadsClientSync doesn't exist
@@ -42,8 +41,6 @@
             for _ in post_ids
         ]
 
-=======
->>>>>>> 2e4ff448
 
 logger = logging.getLogger(__name__)
 
