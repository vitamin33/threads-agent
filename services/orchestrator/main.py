--- conflicted
+++ resolved
@@ -179,7 +179,6 @@
         record_http_request("GET", "/health", status, duration)
 
 
-<<<<<<< HEAD
 # ── Comment Monitoring Endpoints ──────────────────────────────────────────────
 class CommentMonitoringRequest(BaseModel):
     post_id: str
@@ -240,7 +239,8 @@
     finally:
         duration = time.time() - start_time
         record_http_request("POST", f"/comment-monitoring/process/{post_id}", status, duration)
-=======
+
+
 @app.get("/metrics/summary")
 async def metrics_summary():
     """Get system-wide metrics summary for dashboard"""
@@ -276,5 +276,4 @@
         raise
     finally:
         duration = time.time() - start_time
-        record_http_request("GET", "/metrics/summary", status, duration)
->>>>>>> abb118e1
+        record_http_request("GET", "/metrics/summary", status, duration)