"""add threads posts table

Revision ID: threads_posts_001
Revises: add_quality_gate
Create Date: 2025-07-22 12:00:00.000000

"""

import sqlalchemy as sa
from alembic import op
from sqlalchemy.dialects import postgresql

# revision identifiers, used by Alembic.
revision = "threads_posts_001"
<<<<<<< HEAD
down_revision = "add_quality_gate_tables"
=======
down_revision = "add_quality_gate"
>>>>>>> 70f99f12
branch_labels = None
depends_on = None


def upgrade() -> None:
    # Create threads_posts table
    op.create_table(
        "threads_posts",
        sa.Column("id", sa.Integer(), nullable=False),
        sa.Column("thread_id", sa.String(), nullable=True),
        sa.Column("persona_id", sa.String(), nullable=True),
        sa.Column("content", sa.String(), nullable=True),
        sa.Column("media_type", sa.String(), nullable=True),
        sa.Column("published_at", sa.DateTime(), nullable=True),
        sa.Column(
            "engagement_data", postgresql.JSON(astext_type=sa.Text()), nullable=True
        ),
        sa.Column("likes_count", sa.Integer(), nullable=True),
        sa.Column("comments_count", sa.Integer(), nullable=True),
        sa.Column("shares_count", sa.Integer(), nullable=True),
        sa.Column("impressions_count", sa.Integer(), nullable=True),
        sa.Column("engagement_rate", sa.Float(), nullable=True),
        sa.Column("updated_at", sa.DateTime(), nullable=True),
        sa.PrimaryKeyConstraint("id"),
    )
    op.create_index(
        op.f("ix_threads_posts_persona_id"),
        "threads_posts",
        ["persona_id"],
        unique=False,
    )
    op.create_index(
        op.f("ix_threads_posts_thread_id"), "threads_posts", ["thread_id"], unique=True
    )


def downgrade() -> None:
    # Drop threads_posts table
    op.drop_index(op.f("ix_threads_posts_thread_id"), table_name="threads_posts")
    op.drop_index(op.f("ix_threads_posts_persona_id"), table_name="threads_posts")
    op.drop_table("threads_posts")<|MERGE_RESOLUTION|>--- conflicted
+++ resolved
@@ -12,11 +12,7 @@
 
 # revision identifiers, used by Alembic.
 revision = "threads_posts_001"
-<<<<<<< HEAD
-down_revision = "add_quality_gate_tables"
-=======
 down_revision = "add_quality_gate"
->>>>>>> 70f99f12
 branch_labels = None
 depends_on = None
 
