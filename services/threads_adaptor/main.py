--- conflicted
+++ resolved
@@ -423,11 +423,7 @@
                 # This is a simplified calculation
                 cost_per_follow = 0.05  # $0.05 estimated cost per follower
                 record_business_metric(
-<<<<<<< HEAD
-                    "cost_per_follow", cost_per_follow, {"persona_id": persona_id}
-=======
                     "cost_per_follow", persona_id=persona_id, cost=cost_per_follow
->>>>>>> 70f99f12
                 )
 
                 # Update revenue projection based on follower growth
