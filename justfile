--- conflicted
+++ resolved
@@ -43,7 +43,6 @@
 
 	# ---------- Qdrant ----------
 	docker pull qdrant/qdrant:v1.9.4
-<<<<<<< HEAD
 	
 	# Import to current cluster
 	@cluster_name=$$(kubectl config current-context 2>/dev/null | sed 's/^k3d-//' || echo "dev"); \
@@ -51,21 +50,11 @@
 	k3d image import qdrant/qdrant:v1.9.4 -c $$cluster_name || true; \
 	k3d image import bitnami/postgresql:16 -c $$cluster_name || true; \
 	k3d image import rabbitmq:3.13-management-alpine -c $$cluster_name || true; \
-	for img in orchestrator celery-worker persona-runtime fake-threads; do \
+	for img in orchestrator celery-worker persona-runtime fake-threads viral-engine; do \
 		k3d image import $${img}:local -c $$cluster_name || true; \
 	done; \
 	echo "🔍  images inside k3d nodes:"; \
-	docker exec k3d-$$cluster_name-agent-0 crictl images | grep -E "orchestrator|celery|persona|fake" || true
-=======
-	k3d image import qdrant/qdrant:v1.9.4 -c dev
-
-	for img in orchestrator celery-worker persona-runtime fake-threads viral-engine; do \
-		k3d image import ${img}:local -c dev; \
-	done
-
-	@echo "🔍  images inside k3d nodes:"
-	docker exec k3d-dev-agent-0 crictl images | grep -E 'orchestrator|celery|persona|fake|viral'
->>>>>>> d79fc2fc
+	docker exec k3d-$$cluster_name-agent-0 crictl images | grep -E "orchestrator|celery|persona|fake|viral" || true
 
 deploy-dev TIMEOUT="360s":
 	@bash -ceu 'extra=""; [ -f chart/values-dev.local.yaml ] && extra="-f chart/values-dev.local.yaml"; \
