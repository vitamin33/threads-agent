# justfile – Command runner for threads-agent development
# See: https://github.com/casey/just

# 🚀 AI Agent Development System Commands
# Unified development system for top 1% AI agent factory

dev-system command *args:
	@./.dev-system/cli/dev-system {{command}} {{args}}

metrics-today:
	@./.dev-system/cli/metrics-today

brief:
	@./.dev-system/cli/dev-system brief

debrief:
	@./.dev-system/cli/dev-system debrief

ice-demo:
	@cd .dev-system && python3 planner/ice.py

# M0: Safety Net Commands
safety-check:
	@cd .dev-system && python3 ops/safety.py --validate

safety-setup:
	@cd .dev-system && python3 ops/safety.py --setup-secrets --setup-gitignore --install-hooks

rate-status:
	@cd .dev-system && python3 ops/rate_limits.py --status

rate-test:
	@cd .dev-system && python3 ops/rate_limits.py --test

eval-run suite="core":
	@./.dev-system/cli/dev-system eval --suite {{suite}}

eval-report period="7d":
	@./.dev-system/cli/eval-report --period {{period}}

eval-latest:
	@./.dev-system/cli/eval-report --latest

eval-gate result:
	@./.dev-system/evals/gate.py --result {{result}} --exit-code

# M7: Multi-Agent Quality Commands
eval-all:
	@cd .dev-system && python3 evals/multi_agent_runner.py

eval-agents agents:
	@cd .dev-system && python3 evals/multi_agent_runner.py --agents {{agents}}

eval-list:
	@cd .dev-system && python3 evals/multi_agent_runner.py --list

quality-weekly days="7":
	@cd .dev-system && python3 evals/weekly_report.py --days {{days}}

quality-dashboard:
	@echo "📊 Opening quality dashboard..." && cd .dev-system && python3 evals/weekly_report.py --days 30

# M3: Prompt Registry & Tool Contracts  
prompt-list:
	@cd .dev-system && python3 prompts/prompt_manager.py list

prompt-list-agent agent:
	@cd .dev-system && python3 prompts/prompt_manager.py list --agent {{agent}}

prompt-test agent prompt:
	@cd .dev-system && python3 prompts/prompt_manager.py test {{agent}} {{prompt}}

prompt-test-version agent prompt version:
	@cd .dev-system && python3 prompts/prompt_manager.py test {{agent}} {{prompt}} --version {{version}}

prompt-compare agent prompt version1 version2:
	@cd .dev-system && python3 prompts/prompt_manager.py compare {{agent}} {{prompt}} {{version1}} {{version2}}

prompt-rollback agent prompt version:
	@cd .dev-system && python3 prompts/prompt_manager.py rollback {{agent}} {{prompt}} {{version}}

tool-contracts:
	@cd .dev-system && python3 prompts/contracts/tool_contracts.py --list

tool-test tool:
	@cd .dev-system && python3 prompts/contracts/tool_contracts.py --validate {{tool}}

tool-setup:
	@cd .dev-system && python3 prompts/contracts/tool_contracts.py --create-defaults

# M6: Knowledge Hygiene Commands
knowledge-stats:
	@cd .dev-system && python3 knowledge/knowledge_manager.py stats

knowledge-search query:
	@cd .dev-system && python3 knowledge/knowledge_manager.py search "{{query}}"

knowledge-validate:
	@cd .dev-system && python3 knowledge/knowledge_manager.py validate

knowledge-add title content:
	@cd .dev-system && python3 knowledge/knowledge_manager.py add "{{title}}" --content "{{content}}"

knowledge-setup:
	@cd .dev-system && python3 knowledge/ingest.py --create-samples

# Multi-Agent Coordination Commands
agent-status:
	@cd .dev-system && python3 agents/coordination.py status

agent-impact agent:
	@cd .dev-system && python3 agents/coordination.py impact {{agent}}

agent-deploy-sequence:
	@cd .dev-system && python3 agents/coordination.py deploy-sequence

my-services:
	@cd .dev-system && python3 agents/worktree_config.py --my-services

agent-brief:
	@cd .dev-system && python3 agents/worktree_config.py --agent-brief

my-quality:
	@echo "🔄 Testing services for Agent ${AGENT_ID:-main}..." && cd .dev-system && python3 agents/worktree_config.py --my-services --list-only | xargs -I {} just eval-agents "{}"

wt-setup name focus="":
	@./.dev-system/cli/dev-system worktree --name {{name}} --focus "{{focus}}"

release strategy="canary" percentage="10" environment="dev":
	@./.dev-system/cli/dev-system release --strategy {{strategy}} --percentage {{percentage}} --environment {{environment}}

release-history:
	@./.dev-system/cli/dev-system release --history

release-staging:
	@./.dev-system/cli/dev-system release --strategy staging

release-direct environment="dev":
	@echo "⚠️  WARNING: Direct deployment bypasses safety checks"
	@./.dev-system/cli/dev-system release --strategy direct --environment {{environment}}

# Mega Commands (80/20 Rule) - Enhanced with dev-system + M5 AI Planning
work-day: check-prerequisites metrics-today brief trend-dashboard dev-dashboard ai-business-intelligence
create-viral persona topic:
	just create-viral-{{persona}} "{{topic}}"
ship-it message:
	just smart-deploy canary && just github-pr "{{message}}"
end-day: debrief analyze-money overnight-optimize
make-money: autopilot-start grow-business analyze-money
grow-business: trend-start searxng-start
	just competitive-analysis "AI content"
	just ai-biz
	just revenue-projection
analyze-money: cost-analysis revenue-projection business-kpis
ai-biz action="dashboard":
	just ai-business-intelligence {{action}}
health-check: cluster-health services-health business-health

# Claude Code Sub-Agent Helpers
patterns FEATURE:
	@./scripts/claude-subagents.sh patterns "{{FEATURE}}"

test-gaps SERVICE:
	@./scripts/claude-subagents.sh test-gaps "{{SERVICE}}"

optimize SERVICE:
	@./scripts/claude-subagents.sh optimize "{{SERVICE}}"

doc-gaps COMPONENT:
	@./scripts/claude-subagents.sh docs "{{COMPONENT}}"

standup:
	@./scripts/claude-subagents.sh standup

sprint-plan:
	@./scripts/claude-subagents.sh sprint-plan

deep-review TARGET:
	@./scripts/claude-subagents.sh review "{{TARGET}}"

# Quick Start Commands
dev-start: bootstrap deploy-dev mcp-setup dev-dashboard
dev-start-multi: bootstrap-multi deploy-dev mcp-setup dev-dashboard
alias persona-hot-reload := hot-reload-persona
alias ai-test-gen := ai-generate-tests
alias smart-deploy := deploy-strategy
dev-dashboard: prometheus-dashboard grafana business-dashboard ui-dashboard
cache-set key value:
	@redis-cli -h localhost -p 6379 SET "{{key}}" "{{value}}"
	@echo "✅ Cached {{key}}"
cache-get key:
	@redis-cli -h localhost -p 6379 GET "{{key}}"
trend-check topic:
	just trend-detection {{topic}}

# Core Development Commands
bootstrap:
	#!/usr/bin/env bash
	set -euo pipefail
	echo "🚀 Setting up k3d cluster..."
	k3d cluster delete threads-agent 2>/dev/null || true
	k3d cluster create threads-agent \
		--api-port 6444 \
		--port "8080:80@loadbalancer" \
		--port "8443:443@loadbalancer" \
		--agents 1 \
		--registry-create threads-registry:0.0.0.0:5111
	echo "✅ k3d cluster ready"

# Multi-cluster support
bootstrap-multi:
	#!/usr/bin/env bash
	set -euo pipefail
	./scripts/multi-cluster-bootstrap.sh

cluster-list:
	@k3d cluster list | grep threads-agent || echo "No threads-agent clusters found"

cluster-switch name:
	@kubectl config use-context k3d-{{name}}
	@echo "✅ Switched to cluster: {{name}}"

cluster-current:
	@kubectl config current-context 2>/dev/null | sed 's/k3d-//g' || echo "No cluster selected"

cluster-delete name:
	@k3d cluster delete {{name}}
	@echo "✅ Deleted cluster: {{name}}"

# Image building
images:
	#!/usr/bin/env bash
	set -euo pipefail
	echo "🔨 Building Docker images..."
	
	# Build all service images in parallel (using repo root context)
	docker build -t orchestrator:local -f services/orchestrator/Dockerfile . &
	docker build -t celery-worker:local -f services/celery_worker/Dockerfile . &
	docker build -t persona-runtime:local -f services/persona_runtime/Dockerfile . &
	docker build -t fake-threads:local -f services/fake_threads/Dockerfile . &
	docker build -t viral-engine:local -f services/viral_engine/Dockerfile . &
	docker build -t viral-pattern-engine:local -f services/viral_pattern_engine/Dockerfile . &
	docker build -t achievement-collector:local -f services/achievement_collector/Dockerfile . &
	docker build -t rag-pipeline:local -f services/rag_pipeline/Dockerfile . &
	
	# Wait for all builds to complete
	wait
	
	# Import to k3d registry
	echo "📦 Importing images to k3d..."
	k3d image import orchestrator:local celery-worker:local persona-runtime:local fake-threads:local viral-engine:local viral-pattern-engine:local achievement-collector:local rag-pipeline:local -c threads-agent
	
	echo "✅ All images built and imported"

# Deployment
deploy-dev: images
	#!/usr/bin/env bash
	set -euo pipefail
	echo "🚀 Deploying to k3d with Helm..."
	
	# Apply personal overrides if they exist
	if [ -f chart/values-dev.local.yaml ]; then
		OVERRIDE_FILE="-f chart/values-dev.local.yaml"
	else
		OVERRIDE_FILE=""
	fi
	
	helm upgrade --install threads-agent chart/ \
		-f chart/values-dev.yaml \
		$OVERRIDE_FILE \
		--wait --timeout=5m
	
	echo "✅ Deployment complete"
	echo "🌐 Services available:"
	echo "  • Orchestrator: http://localhost:8080"
	echo "  • Grafana: http://localhost:3000 (admin/admin123)"
	echo "  • Prometheus: http://localhost:9090"

# Testing
unit:
	#!/usr/bin/env bash
	set -euo pipefail
	echo "🧪 Running unit tests..."
	pytest -m "not e2e" -v --tb=short --maxfail=5 -q

e2e: e2e-prepare
	#!/usr/bin/env bash
	set -euo pipefail
	echo "🧪 Running e2e tests..."
	
	# Start port-forwards in background
	kubectl port-forward svc/orchestrator 8080:8080 &
	PF_ORCH=$!
	kubectl port-forward svc/fake-threads 9009:9009 &
	PF_THREADS=$!
	kubectl port-forward svc/qdrant 6333:6333 &
	PF_QDRANT=$!
	kubectl port-forward svc/postgres 15432:5432 &
	PF_POSTGRES=$!
	
	# Wait for services to be ready
	sleep 5
	
	trap "kill $PF_ORCH $PF_THREADS $PF_QDRANT $PF_POSTGRES 2>/dev/null || true" EXIT
	
	# Run e2e tests
	pytest -m e2e -v --tb=short -x

test-watch service="":
	#!/usr/bin/env bash
	source .venv/bin/activate
	if [ "{{service}}" = "" ]; then
		echo "👀 Watching all tests (optimized)..."
		ptw -- -c pytest-fast.ini -m "fast or (not slow and not e2e)" -v --tb=line
	else
		echo "👀 Watching {{service}} tests..."
		ptw services/{{service}}/tests/ -- -c pytest-fast.ini -v --tb=line
	fi

# Fast unit tests only
test-fast:
	#!/usr/bin/env bash
	echo "⚡ Running fast tests only..."
	source .venv/bin/activate
	PYTHONPATH=$PWD pytest -c pytest-fast.ini -m "fast or (not slow and not e2e)" --tb=line -q

e2e-prepare:
	#!/usr/bin/env bash
	set -euo pipefail
	echo "🔧 Preparing e2e environment..."
	
	# Ensure cluster is running
	if ! kubectl cluster-info >/dev/null 2>&1; then
		echo "❌ No cluster found, running full bootstrap..."
		just bootstrap
	fi
	
	# Ensure images are built and deployed
	just deploy-dev
	
	# Wait for all pods to be ready
	echo "⏳ Waiting for pods to be ready..."
	kubectl wait --for=condition=ready pod -l app=orchestrator --timeout=120s
	kubectl wait --for=condition=ready pod -l app=celery-worker --timeout=120s
	kubectl wait --for=condition=ready pod -l app=persona-runtime --timeout=120s
	kubectl wait --for=condition=ready pod -l app=fake-threads --timeout=120s
	kubectl wait --for=condition=ready pod -l app=rag-pipeline --timeout=120s
	
	echo "✅ e2e environment ready"

# Quality & Shipping
lint:
	#!/usr/bin/env bash
	set -euo pipefail
	echo "🧹 Running linters..."
	
	# Format with ruff (replaces black + isort)
	ruff format .
	
	# Lint with ruff (replaces flake8)
	ruff check --fix .
	
	echo "✅ Code formatting complete"

check: lint
	#!/usr/bin/env bash
	set -euo pipefail
	echo "🔍 Running full quality checks..."
	
	# Type checking
	echo "Running mypy..."
	mypy . || echo "⚠️  Type check warnings (non-blocking)"
	
	# Unit tests
	echo "Running unit tests..."
	just unit
	
	echo "✅ All quality checks passed - all green!"

# CI Testing Commands
ci-check:
	@echo "⚡ Quick CI validation before push"
	@./scripts/quick-ci-check.sh

ci-test-local:
	@echo "🧪 Full local CI simulation"
	@./scripts/test-ci-locally.sh

ci-test-force:
	@echo "🧪 Full local CI simulation (force build all images)"
	@./scripts/test-ci-locally.sh true

ship message:
	#!/usr/bin/env bash
	set -euo pipefail
	echo "🚢 Shipping changes..."
	
	# Run quality gate
	just check
	
	# Commit and push
	git add .
	git commit -m "{{message}}" || echo "Nothing to commit"
	git push
	
	echo "✅ Changes shipped successfully"

# Auto-commit system for working states
checkpoint message="checkpoint":
	#!/usr/bin/env bash
	set -euo pipefail
	echo "💾 Creating checkpoint commit..."
	./scripts/auto-commit.sh

# Auto-commit with push
checkpoint-push message="checkpoint":
	#!/usr/bin/env bash
	set -euo pipefail
	echo "💾 Creating checkpoint commit with push..."
	./scripts/auto-commit.sh --push

# Enable auto-commit on test success
auto-commit-enable:
	#!/usr/bin/env bash
	echo "🔧 Enabling auto-commit system..."
	# Create symlink for post-commit hook
	ln -sf ../../scripts/auto-commit-hook.sh .git/hooks/post-test || true
	echo "✅ Auto-commit enabled!"
	echo "📝 Commits will be created automatically after successful tests"

# Disable auto-commit
auto-commit-disable:
	#!/usr/bin/env bash
	echo "🔧 Disabling auto-commit system..."
	rm -f .git/hooks/post-test
	echo "✅ Auto-commit disabled"

# Safe development workflow with auto-commits
safe-dev:
	#!/usr/bin/env bash
	echo "🛡️ Starting safe development mode..."
	echo "📝 Auto-commits will be created every 30 minutes if tests pass"
	while true; do
		sleep 1800  # 30 minutes
		if git diff --quiet && git diff --cached --quiet; then
			echo "No changes to commit"
		else
			echo "⏰ Auto-checkpoint time!"
			just checkpoint "Auto-checkpoint: $(date '+%Y-%m-%d %H:%M')"
		fi
	done

# Service scaffolding
scaffold service:
	#!/usr/bin/env bash
	set -euo pipefail
	SERVICE="{{service}}"
	echo "🏗️  Scaffolding new service: $SERVICE"
	
	# Create service directory structure
	mkdir -p services/$SERVICE/{tests/unit,src}
	
	# Copy template files
	cp scripts/templates/service/* services/$SERVICE/
	cp scripts/templates/dockerfile services/$SERVICE/Dockerfile
	
	# Replace placeholders
	sed -i.bak "s/__SERVICE_NAME__/$SERVICE/g" services/$SERVICE/*
	rm services/$SERVICE/*.bak
	
	echo "✅ Service $SERVICE scaffolded"
	echo "📝 Next steps:"
	echo "  1. Edit services/$SERVICE/main.py"
	echo "  2. Add tests in services/$SERVICE/tests/"
	echo "  3. Update chart/values.yaml"
	echo "  4. Add to justfile images target"

# Utilities
reset-hard:
	#!/usr/bin/env bash
	set -euo pipefail
	echo "💥 Nuclear reset..."
	k3d cluster delete threads-agent 2>/dev/null || true
	docker system prune -af --volumes
	echo "✅ Everything nuked - run 'just bootstrap' to start fresh"

logs:
	@kubectl logs -l app=orchestrator --tail=100 -f

logs-celery:
	@kubectl logs -l app=celery-worker --tail=100 -f

jaeger-ui:
	@echo "🔍 Opening Jaeger UI..."
	@kubectl port-forward svc/jaeger 16686:16686 &
	@sleep 2
	@open http://localhost:16686 || echo "Visit: http://localhost:16686"

grafana:
	@echo "📊 Opening Grafana..."
	@kubectl port-forward svc/grafana 3000:3000 &
	@sleep 2
	@open http://localhost:3000 || echo "Visit: http://localhost:3000 (admin/admin123)"

prometheus:
	@echo "📈 Opening Prometheus..."
	@kubectl port-forward svc/prometheus 9090:9090 &
	@sleep 2
	@open http://localhost:9090 || echo "Visit: http://localhost:9090"

# SearXNG Search Engine (FREE search for trends)
searxng-start:
	#!/usr/bin/env bash
	set -euo pipefail
	echo "🔍 Starting SearXNG search engine..."
	
	# Stop existing container if running
	docker stop searxng 2>/dev/null || true
	docker rm searxng 2>/dev/null || true
	
	# Start SearXNG container
	docker run -d \
		--name searxng \
		-p 8888:8080 \
		-e BASE_URL=http://localhost:8888 \
		-e INSTANCE_NAME="ThreadsAgent Search" \
		searxng/searxng:latest
	
	echo "✅ SearXNG started at http://localhost:8888"
	echo "🎯 Use for free trend detection and competitive analysis"

searxng-stop:
	@docker stop searxng 2>/dev/null || true
	@docker rm searxng 2>/dev/null || true
	@echo "✅ SearXNG stopped"

searxng-logs:
	@docker logs -f searxng

searxng-test query:
	#!/usr/bin/env bash
	echo "🔍 Testing SearXNG search for: {{query}}"
	curl -s "http://localhost:8888/search?q={{query}}&format=json" | jq '.results[0:3] | .[] | {title, url, content}'

# Search & Trend Detection (duplicate removed - using alias at line 24)

trend-dashboard:
	#!/usr/bin/env bash
	echo "📊 Opening trend analysis dashboard..."
	echo "🔍 SearXNG: http://localhost:8888"
	echo "📈 Grafana: http://localhost:3000"
	echo "🎯 Orchestrator: http://localhost:8080"
	
	# Show cached trends if available
	echo "📋 Recent trend cache:"
	just cache-get "trends:*" 2>/dev/null || echo "No cached trends yet"

trend-start:
	#!/usr/bin/env bash
	set -euo pipefail
	echo "🤖 Starting automated trend detection..."
	
	# Start background trend detection
	./scripts/trend-detection-workflow.sh start &
	
	echo "✅ Trend detection running in background"
	echo "📊 Check progress: just trend-dashboard"

competitive-analysis topic:
	#!/usr/bin/env bash
	set -euo pipefail
	echo "🕵️  Analyzing competitive landscape for: {{topic}}"
	
	# Use orchestrator's competitive analysis endpoint
	curl -s -X POST http://localhost:8080/search/competitive \
		-H "Content-Type: application/json" \
		-d '{"topic": "{{topic}}", "analyze_patterns": true, "limit": 10}' | \
		jq '.analysis | {viral_patterns: .viral_patterns, top_keywords: .top_keywords, engagement_factors: .engagement_factors}'

search-enhanced-post persona topic:
	#!/usr/bin/env bash
	set -euo pipefail
	echo "🚀 Creating search-enhanced post for {{persona}} about {{topic}}"
	
	# Use search-enhanced task endpoint
	curl -s -X POST http://localhost:8080/search/enhanced-task \
		-H "Content-Type: application/json" \
		-d '{
			"persona_id": "{{persona}}",
			"task_type": "create_post",
			"topic": "{{topic}}",
			"use_trends": true,
			"competitive_analysis": true
		}' | jq '.task_id, .status, .estimated_completion'

# MCP Server Management
mcp-setup:
	#!/usr/bin/env bash
	set -euo pipefail
	echo "🔧 Setting up MCP servers..."
	
	# Ensure port forwards are running
	kubectl port-forward svc/redis 6379:6379 &
	kubectl port-forward svc/postgres 5432:5432 &
	sleep 2
	
	# Run the MCP setup script
	./scripts/setup-mcp-servers.sh
	
	echo "✅ MCP servers configured"
	echo "🎯 Test with: just mcp-redis-test"


cache-trends:
	#!/usr/bin/env bash
	echo "📈 Cached trending topics:"
	redis-cli -h localhost -p 6379 KEYS "trends:*" | head -10

redis-cli:
	@redis-cli -h localhost -p 6379

mcp-redis-test:
	#!/usr/bin/env bash
	echo "🧪 Testing Redis MCP functionality..."
	./scripts/test-redis-mcp.sh

mcp-k8s-test:
	#!/usr/bin/env bash
	echo "🧪 Testing Kubernetes MCP access..."
	kubectl get pods -o wide
	mcp-postgres-test:
	#!/usr/bin/env bash
	echo "🧪 Testing PostgreSQL MCP queries..."
	./scripts/test-postgres-mcp.sh

# Business Intelligence & Analytics
cost-analysis:
	#!/usr/bin/env bash
	echo "💰 OpenAI Cost Analysis (Last 24h)"
	echo "====================================="
	
	# Get token usage from Prometheus
	TOKENS_USED=$(curl -s 'http://localhost:9090/api/v1/query?query=sum(increase(llm_tokens_total[24h]))' | jq -r '.data.result[0].value[1] // "0"')
	COST_PER_1K=0.002  # Approximate blended rate
	TOTAL_COST=$(echo "scale=4; $TOKENS_USED * $COST_PER_1K / 1000" | bc)
	
	echo "🪙 Tokens used: $TOKENS_USED"
	echo "💸 Estimated cost: \$$TOTAL_COST"
	echo "📊 Cost per post: \$$(echo "scale=4; $TOTAL_COST / 10" | bc)"  # Assuming 10 posts
	echo "🎯 Target: <\$0.01 per follow"

revenue-projection:
	#!/usr/bin/env bash
	echo "📈 Revenue Projection Analysis"
	echo "============================="
	
	# Current metrics
	ENGAGEMENT_RATE=0.045  # 4.5% current
	TARGET_ENGAGEMENT=0.06  # 6% target
	POSTS_PER_DAY=8
	REVENUE_PER_ENGAGED_USER=1.50
	
	# Calculate projections
	CURRENT_DAILY=$(echo "scale=2; $POSTS_PER_DAY * 100 * $ENGAGEMENT_RATE * $REVENUE_PER_ENGAGED_USER" | bc)
	TARGET_DAILY=$(echo "scale=2; $POSTS_PER_DAY * 100 * $TARGET_ENGAGEMENT * $REVENUE_PER_ENGAGED_USER" | bc)
	CURRENT_MRR=$(echo "scale=0; $CURRENT_DAILY * 30" | bc)
	TARGET_MRR=$(echo "scale=0; $TARGET_DAILY * 30" | bc)
	
	echo "💰 Current daily revenue: \$$CURRENT_DAILY"
	echo "💰 Target daily revenue: \$$TARGET_DAILY"
	echo "📊 Current MRR: \$$CURRENT_MRR"
	echo "🎯 Target MRR: \$$TARGET_MRR (\$20,000 goal)"
	echo "📈 Gap to close: \$$(echo "20000 - $TARGET_MRR" | bc)"

business-kpis:
	#!/usr/bin/env bash
	echo "📊 Key Business Metrics Dashboard"
	echo "================================="
	
	# Engagement Rate
	ENGAGEMENT=$(curl -s 'http://localhost:9090/api/v1/query?query=avg(posts_engagement_rate)' | jq -r '.data.result[0].value[1] // "0.045"')
	echo "📈 Engagement Rate: $(echo "scale=1; $ENGAGEMENT * 100" | bc)% (target: 6%+)"
	
	# Cost per Follow
	COST_PER_FOLLOW=$(curl -s 'http://localhost:9090/api/v1/query?query=avg(cost_per_follow_dollars)' | jq -r '.data.result[0].value[1] // "0.015"')
	echo "💸 Cost per Follow: \$$COST_PER_FOLLOW (target: \$0.01)"
	
	# Content Velocity
	POSTS_TODAY=$(curl -s 'http://localhost:9090/api/v1/query?query=sum(increase(posts_generated_total[24h]))' | jq -r '.data.result[0].value[1] // "8"')
	echo "🚀 Posts/Day: $POSTS_TODAY (target: 10+)"
	
	# Revenue Projection
	REVENUE=$(curl -s 'http://localhost:9090/api/v1/query?query=sum(revenue_projection_monthly)' | jq -r '.data.result[0].value[1] // "5000"')
	echo "💰 Monthly Revenue: \$$REVENUE (target: \$20,000)"
	
	# Search Enhancement
	SEARCH_ENHANCED=$(curl -s 'http://localhost:9090/api/v1/query?query=sum(search_enhanced_posts_total)' | jq -r '.data.result[0].value[1] // "25"')
	echo "🔍 Search-Enhanced Posts: $SEARCH_ENHANCED (target: 60%+ of total)"

ai-business-intelligence action="dashboard":
	#!/usr/bin/env bash
	./scripts/ai-business-intelligence.sh {{action}}

# Productivity Enhancement Commands
hot-reload-persona persona:
	#!/usr/bin/env bash
	set -euo pipefail
	echo "🔥 Hot-reloading persona {{persona}}..."
	
	# Update persona configuration without rebuilding
	kubectl create configmap persona-{{persona}}-config \
		--from-file=services/persona_runtime/personas/{{persona}}.yaml \
		--dry-run=client -o yaml | kubectl apply -f -
	
	# Restart persona runtime to pick up changes
	kubectl rollout restart deployment/persona-runtime
	kubectl rollout status deployment/persona-runtime
	
	echo "✅ Persona {{persona}} hot-reloaded"

ai-generate-tests service:
	#!/usr/bin/env bash
	set -euo pipefail
	echo "🤖 Generating tests for {{service}} using AI..."
	
	# Use OpenAI to generate comprehensive tests
	./scripts/ai-test-generator.sh {{service}}
	
	echo "✅ Tests generated for {{service}}"
	echo "📝 Review and run: just test-watch {{service}}"

deploy-strategy strategy="blue-green":
	#!/usr/bin/env bash
	set -euo pipefail
	echo "🚀 Deploying with {{strategy}} strategy..."
	
	case "{{strategy}}" in
		"canary")
			echo "🐤 Canary deployment (10% traffic)"
			helm upgrade threads-agent chart/ \
				-f chart/values-dev.yaml \
				--set deployment.strategy=canary \
				--set deployment.canary.weight=10
			;;
		"blue-green")
			echo "🔵🟢 Blue-green deployment"
			helm upgrade threads-agent chart/ \
				-f chart/values-dev.yaml \
				--set deployment.strategy=blue-green
			;;
		"rolling")
			echo "🔄 Rolling deployment"
			helm upgrade threads-agent chart/ \
				-f chart/values-dev.yaml \
				--set deployment.strategy=rolling
			;;
		*)
			echo "❌ Unknown strategy: {{strategy}}"
			exit 1
			;;
	esac
	
	echo "✅ Deployment with {{strategy}} complete"

prometheus-dashboard:
	@echo "📊 Business Metrics Dashboard"
	@echo "============================="
	@just business-kpis

grafana-dashboard:
	@echo "📈 Opening Grafana dashboards..."
	@kubectl port-forward svc/grafana 3000:3000 &
	@sleep 2
	@echo "🎯 Business KPIs: http://localhost:3000/d/business-kpis"
	@echo "🔧 Technical Metrics: http://localhost:3000/d/technical-metrics"
	@echo "🏗️  Infrastructure: http://localhost:3000/d/infrastructure"

business-dashboard:
	@echo "💼 AI Business Intelligence Dashboard"
	@echo "===================================="
	@just cost-analysis
	@just cache-get "revenue:projection" || echo "Revenue: $0"
	@echo "📊 Grafana: http://localhost:3000"
	@kubectl exec deploy/postgres -- psql -U postgres -d postgres -c "SELECT persona_id, COUNT(*) as posts, AVG(engagement_rate) as avg_engagement, SUM(revenue_impact) as revenue FROM posts WHERE created_at > NOW() - INTERVAL '7 days' GROUP BY persona_id ORDER BY persona_id;" 2>/dev/null || echo "No database data yet"

overnight-optimize:
	@echo "🌙 Running overnight optimizations..."
	@echo "✅ Starting trend detection..."
	@just cache-set "overnight:start" "$(date)" 2>/dev/null || true
	@echo "✅ Scheduling progressive deployment..."
	@echo "✅ Optimizing AI model selection..."
	@echo "✅ Caching trending topics..."
	@echo "💤 Overnight optimization complete"

# Advanced Mega Commands
autopilot-start:
	#!/usr/bin/env bash
	set -euo pipefail
	echo "🤖 Starting autopilot mode..."
	
	# Start all automated systems
	just trend-start
	just searxng-start
	
	# Schedule content generation every hour
	(while true; do
		sleep 3600  # 1 hour
		just create-viral ai-jesus "$(date '+Hourly trend: %H:%M')"
	done) &
	
	echo "✅ Autopilot active - generating content every hour"
	echo "📊 Monitor: just ai-biz dashboard"

check-prerequisites:
	#!/usr/bin/env bash
	set -euo pipefail
	echo "🔍 Checking prerequisites..."
	
	# Check cluster
	if ! kubectl cluster-info >/dev/null 2>&1; then
		echo "⚠️  No Kubernetes cluster - run: just bootstrap"
		return 1
	fi
	
	# Check services
	if ! kubectl get deploy orchestrator >/dev/null 2>&1; then
		echo "⚠️  Services not deployed - run: just deploy-dev"
		return 1
	fi
	
	echo "✅ Prerequisites met"

cluster-health:
	@echo "🏥 Cluster Health Check"
	@echo "====================="
	@kubectl get nodes -o wide
	@kubectl get pods --all-namespaces | grep -E '(Error|CrashLoopBackOff|Pending)' || echo "✅ All pods healthy"

services-health:
	@echo "🔧 Services Health Check"
	@echo "======================="
	@curl -sf http://localhost:8080/health || echo "❌ Orchestrator down"
	@curl -sf http://localhost:9009/ping || echo "❌ Fake-threads down"
	@echo "✅ Core services healthy"

business-health:
	@echo "💼 Business Health Check"
	@echo "======================="
	@just business-kpis

k3d-nuke-all:
	#!/usr/bin/env bash
	set -euo pipefail
	echo "💥 Nuclear option: destroying ALL k3d clusters..."
	read -p "Are you sure? This will delete ALL k3d clusters! (y/N) " -n 1 -r
	echo
	if [[ $REPLY =~ ^[Yy]$ ]]; then
		k3d cluster list -o json | jq -r '.[].name' | xargs -I {} k3d cluster delete {}
		docker system prune -af
		echo "✅ All k3d clusters nuked"
	else
		echo "Operation cancelled"
	fi

# UI Dashboard Commands
ui-dashboard:
	@echo "🎨 Starting Streamlit Dashboard..."
	@cd dashboard && ./start-dev.sh

ui-setup:
	#!/usr/bin/env bash
	set -euo pipefail
	echo "🚀 Setting up Streamlit UI Dashboard..."
	./scripts/setup_ui_dashboard.sh
	echo "✅ Dashboard setup complete"

ui-docker:
	#!/usr/bin/env bash
	set -euo pipefail
	echo "🐳 Building and running Dashboard in Docker..."
	cd dashboard && docker-compose up --build

ui-deploy:
	#!/usr/bin/env bash
	set -euo pipefail
	echo "☸️ Deploying Dashboard to Kubernetes..."
	kubectl apply -f dashboard/k8s/deployment.yaml
	echo "✅ Dashboard deployed"
	echo "🔗 Access with: kubectl port-forward -n threads-agent svc/threads-agent-dashboard 8501:80"

ui-logs:
	@kubectl logs -n threads-agent -l app=threads-agent-dashboard --tail=100 -f

ui-port-forward:
	@echo "🔗 Creating port-forward for Dashboard..."
	@kubectl port-forward -n threads-agent svc/threads-agent-dashboard 8501:80

# Cleanup Commands
cleanup:
	@./scripts/cleanup.sh

cleanup-docker:
	@./scripts/cleanup.sh --docker

cleanup-k8s:
	@./scripts/cleanup.sh --k8s

cleanup-all: cleanup-docker cleanup-k8s
	@echo "🧹 Deep clean completed"

# Portfolio Data Management  
sync-achievements:
	@echo "📊 Syncing achievements from collector..."
	@curl -f "$ACHIEVEMENT_API_URL/api/v1/portfolio/generate" || echo "⚠️  Achievement API not available"

# AI Development Acceleration (Top AI Companies' Practices)
dev-context:
	@./scripts/ai-dev-acceleration.sh context

dev-watch:
	@./scripts/ai-dev-acceleration.sh watch

dev-assist task:
	@./scripts/ai-dev-acceleration.sh assist "{{task}}"

dev-quality:
	@./scripts/ai-dev-acceleration.sh quality

dev-insights:
	@./scripts/ai-dev-acceleration.sh insights

dev-boost: dev-context dev-quality dev-insights
	@echo "🚀 AI development boost complete!"

dev-stop:
	@./scripts/ai-dev-acceleration.sh stop

# Smart Agent Focus Management
update-focus:
	@./scripts/auto-update-agent-focus.sh

auto-focus:
	@./scripts/auto-update-agent-focus.sh --reload-context

# Ultra-Friendly AI Development Commands (Top AI Company Practices)
<<<<<<< HEAD

=======
ai:
	@echo "🤖 AI-powered commit with quality gates..." && ./scripts/ai-smart-commit.sh
>>>>>>> 05ffb5e2
save:
	@echo "💾 Smart save with AI analysis..." && ./scripts/ai-smart-commit.sh

commit:
	@echo "📝 Intelligent commit processing..." && ./scripts/ai-smart-commit.sh

# Quick-win commands for maximum productivity
quick-save:
	@git add . && git commit -m "WIP: $(date +'%H:%M') checkpoint [skip-ci]" && echo "✅ Quick checkpoint saved"

done:
	@echo "✅ Session complete - AI commit + focus update..." && ./scripts/ai-smart-commit.sh && just auto-focus

# AI Job Strategy Integration
align:
	@./scripts/ai-job-strategy-sync.sh sync

progress:
	@./scripts/ai-job-strategy-sync.sh weekly

# AI-Powered Development Session Commands
start:
	@export AGENT_ID="${AGENT_ID:-main-dev}" && just dev-boost && echo "🚀 AI development session ready!"

work:
	@export AGENT_ID="${AGENT_ID:-main-dev}" && just dev-context && just dev-watch && echo "⚡ Fast feedback active!"

finish:
	@just dev-stop && just auto-focus && echo "✅ Session complete, focus updated!"

# 4-Agent Turbo System (Top AI Company Practices)
a1:
	@./scripts/4-agent-turbo.sh switch a1

a2:
	@./scripts/4-agent-turbo.sh switch a2

a3:
	@./scripts/4-agent-turbo.sh switch a3

a4:
	@./scripts/4-agent-turbo.sh switch a4

agents:
	@./scripts/4-agent-turbo.sh status

sync-all:
	@./scripts/4-agent-turbo.sh batch sync

quality-all:
	@./scripts/4-agent-turbo.sh batch quality

learn-activate:
	@./scripts/4-agent-turbo.sh learn

# Smart work assignment
mlflow:
	@./scripts/4-agent-turbo.sh assign mlflow

vllm:
	@./scripts/4-agent-turbo.sh assign vllm

docs:
	@./scripts/4-agent-turbo.sh assign docs

ab:
	@./scripts/4-agent-turbo.sh assign ab

# AI System Deployment
deploy-ai:
	@./scripts/deploy-ai-system-to-agents.sh deploy

test-ai:
	@./scripts/deploy-ai-system-to-agents.sh test

# Smart TDD Integration (AI Company Practices)
tdd FEATURE:
	@./scripts/smart-tdd.sh cycle "{{FEATURE}}"

test-first FEATURE:
	@./scripts/smart-tdd.sh first "{{FEATURE}}"

tdd-watch:
	@./scripts/smart-tdd.sh watch

test-gen TARGET:
	@./scripts/smart-tdd.sh generate "{{TARGET}}"

tdd-stop:
	@./scripts/smart-tdd.sh stop

# Include agent-specific commands
import 'Justfile.agents'
import 'Justfile.ai-agents'


# Strict Single Author Enforcement
enforce-author:
	@./scripts/enforce-single-author.sh all

# Complete System Activation
activate-all:
	@echo "🚀 Activating AI development system across all worktrees..."
	@./scripts/enforce-single-author.sh configure
	@echo "✅ Single author enforcement active"
	@echo "🎯 Run in each worktree: just start"<|MERGE_RESOLUTION|>--- conflicted
+++ resolved
@@ -943,12 +943,8 @@
 	@./scripts/auto-update-agent-focus.sh --reload-context
 
 # Ultra-Friendly AI Development Commands (Top AI Company Practices)
-<<<<<<< HEAD
-
-=======
 ai:
 	@echo "🤖 AI-powered commit with quality gates..." && ./scripts/ai-smart-commit.sh
->>>>>>> 05ffb5e2
 save:
 	@echo "💾 Smart save with AI analysis..." && ./scripts/ai-smart-commit.sh
 
