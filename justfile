--- conflicted
+++ resolved
@@ -797,12 +797,6 @@
 	@./scripts/auto-update-agent-focus.sh --reload-context
 
 # Ultra-Friendly AI Development Commands (Top AI Company Practices)
-<<<<<<< HEAD
-ai:
-=======
-ai-commit:
->>>>>>> 2a7d91c4
-	@echo "🤖 AI-powered commit with quality gates..." && ./scripts/ai-smart-commit.sh
 
 save:
 	@echo "💾 Smart save with AI analysis..." && ./scripts/ai-smart-commit.sh
@@ -859,9 +853,6 @@
 learn-activate:
 	@./scripts/4-agent-turbo.sh learn
 
-<<<<<<< HEAD
-# Smart work assignment
-=======
 # Smart work assignment (Service Groups)
 infra:
 	@./scripts/4-agent-turbo.sh assign infra
@@ -876,7 +867,6 @@
 	@./scripts/4-agent-turbo.sh assign revenue
 
 # Legacy specific assignments (still available)
->>>>>>> 2a7d91c4
 mlflow:
 	@./scripts/4-agent-turbo.sh assign mlflow
 
