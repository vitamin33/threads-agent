# justfile – Command runner for threads-agent development
# See: https://github.com/casey/just

# Mega Commands (80/20 Rule)
work-day: check-prerequisites trend-dashboard dev-dashboard ai-business-intelligence
create-viral persona topic:
	just create-viral-{{persona}} "{{topic}}"
ship-it message:
	just smart-deploy canary && just github-pr "{{message}}"
end-day: analyze-money overnight-optimize
make-money: autopilot-start grow-business analyze-money
grow-business: trend-start searxng-start
	just competitive-analysis "AI content"
	just ai-biz
	just revenue-projection
analyze-money: cost-analysis revenue-projection business-kpis
ai-biz action="dashboard":
	just ai-business-intelligence {{action}}
health-check: cluster-health services-health business-health

# Claude Code Sub-Agent Helpers
patterns FEATURE:
	@./scripts/claude-subagents.sh patterns "{{FEATURE}}"

test-gaps SERVICE:
	@./scripts/claude-subagents.sh test-gaps "{{SERVICE}}"

optimize SERVICE:
	@./scripts/claude-subagents.sh optimize "{{SERVICE}}"

doc-gaps COMPONENT:
	@./scripts/claude-subagents.sh docs "{{COMPONENT}}"

standup:
	@./scripts/claude-subagents.sh standup

sprint-plan:
	@./scripts/claude-subagents.sh sprint-plan

deep-review TARGET:
	@./scripts/claude-subagents.sh review "{{TARGET}}"

# Quick Start Commands
dev-start: bootstrap deploy-dev mcp-setup dev-dashboard
dev-start-multi: bootstrap-multi deploy-dev mcp-setup dev-dashboard
alias persona-hot-reload := hot-reload-persona
alias ai-test-gen := ai-generate-tests
alias smart-deploy := deploy-strategy
dev-dashboard: prometheus-dashboard grafana business-dashboard ui-dashboard
cache-set key value:
	@redis-cli -h localhost -p 6379 SET "{{key}}" "{{value}}"
	@echo "✅ Cached {{key}}"
cache-get key:
	@redis-cli -h localhost -p 6379 GET "{{key}}"
trend-check topic:
	just trend-detection {{topic}}

# Core Development Commands
bootstrap:
	#!/usr/bin/env bash
	set -euo pipefail
	echo "🚀 Setting up k3d cluster..."
	k3d cluster delete threads-agent 2>/dev/null || true
	k3d cluster create threads-agent \
		--api-port 6444 \
		--port "8080:80@loadbalancer" \
		--port "8443:443@loadbalancer" \
		--agents 1 \
		--registry-create threads-registry:0.0.0.0:5111
	echo "✅ k3d cluster ready"

# Multi-cluster support
bootstrap-multi:
	#!/usr/bin/env bash
	set -euo pipefail
	./scripts/multi-cluster-bootstrap.sh

cluster-list:
	@k3d cluster list | grep threads-agent || echo "No threads-agent clusters found"

cluster-switch name:
	@kubectl config use-context k3d-{{name}}
	@echo "✅ Switched to cluster: {{name}}"

cluster-current:
	@kubectl config current-context 2>/dev/null | sed 's/k3d-//g' || echo "No cluster selected"

cluster-delete name:
	@k3d cluster delete {{name}}
	@echo "✅ Deleted cluster: {{name}}"

# Image building
images:
	#!/usr/bin/env bash
	set -euo pipefail
	echo "🔨 Building Docker images..."
	
	# Build all service images in parallel
<<<<<<< HEAD
	docker build -t orchestrator:local -f services/orchestrator/Dockerfile . &
	docker build -t celery-worker:local -f services/celery_worker/Dockerfile . &
	docker build -t persona-runtime:local -f services/persona_runtime/Dockerfile . &
	docker build -t fake-threads:local -f services/fake_threads/Dockerfile . &
	docker build -t viral-engine:local -f services/viral_engine/Dockerfile . &
=======
	docker build -t orchestrator:local services/orchestrator &
	docker build -t celery-worker:local services/celery_worker &
	docker build -t persona-runtime:local services/persona_runtime &
	docker build -t fake-threads:local services/fake_threads &
	docker build -t viral-engine:local services/viral_engine &
	docker build -t viral-pattern-engine:local services/viral_pattern_engine &
>>>>>>> 535b5b6f
	docker build -t achievement-collector:local -f services/achievement_collector/Dockerfile . &
	docker build -t rag-pipeline:local services/rag_pipeline &
	
	# Wait for all builds to complete
	wait
	
	# Import to k3d registry
	echo "📦 Importing images to k3d..."
	k3d image import orchestrator:local celery-worker:local persona-runtime:local fake-threads:local viral-engine:local viral-pattern-engine:local achievement-collector:local rag-pipeline:local -c threads-agent
	
	echo "✅ All images built and imported"

# Deployment
deploy-dev: images
	#!/usr/bin/env bash
	set -euo pipefail
	echo "🚀 Deploying to k3d with Helm..."
	
	# Apply personal overrides if they exist
	if [ -f chart/values-dev.local.yaml ]; then
		OVERRIDE_FILE="-f chart/values-dev.local.yaml"
	else
		OVERRIDE_FILE=""
	fi
	
	helm upgrade --install threads-agent chart/ \
		-f chart/values-dev.yaml \
		$OVERRIDE_FILE \
		--wait --timeout=5m
	
	echo "✅ Deployment complete"
	echo "🌐 Services available:"
	echo "  • Orchestrator: http://localhost:8080"
	echo "  • Grafana: http://localhost:3000 (admin/admin123)"
	echo "  • Prometheus: http://localhost:9090"

# Testing
unit:
	#!/usr/bin/env bash
	set -euo pipefail
	echo "🧪 Running unit tests..."
	pytest -m "not e2e" -v --tb=short --maxfail=5 -q

e2e: e2e-prepare
	#!/usr/bin/env bash
	set -euo pipefail
	echo "🧪 Running e2e tests..."
	
	# Start port-forwards in background
	kubectl port-forward svc/orchestrator 8080:8080 &
	PF_ORCH=$!
	kubectl port-forward svc/fake-threads 9009:9009 &
	PF_THREADS=$!
	kubectl port-forward svc/qdrant 6333:6333 &
	PF_QDRANT=$!
	kubectl port-forward svc/postgres 15432:5432 &
	PF_POSTGRES=$!
	
	# Wait for services to be ready
	sleep 5
	
	trap "kill $PF_ORCH $PF_THREADS $PF_QDRANT $PF_POSTGRES 2>/dev/null || true" EXIT
	
	# Run e2e tests
	pytest -m e2e -v --tb=short -x

test-watch service="":
	#!/usr/bin/env bash
	if [ "{{service}}" = "" ]; then
		echo "👀 Watching all tests..."
		ptw -- -m "not e2e" -v --tb=short
	else
		echo "👀 Watching {{service}} tests..."
		ptw services/{{service}}/tests/ -- -v --tb=short
	fi

e2e-prepare:
	#!/usr/bin/env bash
	set -euo pipefail
	echo "🔧 Preparing e2e environment..."
	
	# Ensure cluster is running
	if ! kubectl cluster-info >/dev/null 2>&1; then
		echo "❌ No cluster found, running full bootstrap..."
		just bootstrap
	fi
	
	# Ensure images are built and deployed
	just deploy-dev
	
	# Wait for all pods to be ready
	echo "⏳ Waiting for pods to be ready..."
	kubectl wait --for=condition=ready pod -l app=orchestrator --timeout=120s
	kubectl wait --for=condition=ready pod -l app=celery-worker --timeout=120s
	kubectl wait --for=condition=ready pod -l app=persona-runtime --timeout=120s
	kubectl wait --for=condition=ready pod -l app=fake-threads --timeout=120s
	kubectl wait --for=condition=ready pod -l app=rag-pipeline --timeout=120s
	
	echo "✅ e2e environment ready"

# Quality & Shipping
lint:
	#!/usr/bin/env bash
	set -euo pipefail
	echo "🧹 Running linters..."
	
	# Format with ruff (replaces black + isort)
	ruff format .
	
	# Lint with ruff (replaces flake8)
	ruff check --fix .
	
	echo "✅ Code formatting complete"

check: lint
	#!/usr/bin/env bash
	set -euo pipefail
	echo "🔍 Running full quality checks..."
	
	# Type checking
	echo "Running mypy..."
	mypy . || echo "⚠️  Type check warnings (non-blocking)"
	
	# Unit tests
	echo "Running unit tests..."
	just unit
	
	echo "✅ All quality checks passed - all green!"

ship message:
	#!/usr/bin/env bash
	set -euo pipefail
	echo "🚢 Shipping changes..."
	
	# Run quality gate
	just check
	
	# Commit and push
	git add .
	git commit -m "{{message}}" || echo "Nothing to commit"
	git push
	
	echo "✅ Changes shipped successfully"

# Auto-commit system for working states
checkpoint message="checkpoint":
	#!/usr/bin/env bash
	set -euo pipefail
	echo "💾 Creating checkpoint commit..."
	./scripts/auto-commit.sh

# Auto-commit with push
checkpoint-push message="checkpoint":
	#!/usr/bin/env bash
	set -euo pipefail
	echo "💾 Creating checkpoint commit with push..."
	./scripts/auto-commit.sh --push

# Enable auto-commit on test success
auto-commit-enable:
	#!/usr/bin/env bash
	echo "🔧 Enabling auto-commit system..."
	# Create symlink for post-commit hook
	ln -sf ../../scripts/auto-commit-hook.sh .git/hooks/post-test || true
	echo "✅ Auto-commit enabled!"
	echo "📝 Commits will be created automatically after successful tests"

# Disable auto-commit
auto-commit-disable:
	#!/usr/bin/env bash
	echo "🔧 Disabling auto-commit system..."
	rm -f .git/hooks/post-test
	echo "✅ Auto-commit disabled"

# Safe development workflow with auto-commits
safe-dev:
	#!/usr/bin/env bash
	echo "🛡️ Starting safe development mode..."
	echo "📝 Auto-commits will be created every 30 minutes if tests pass"
	while true; do
		sleep 1800  # 30 minutes
		if git diff --quiet && git diff --cached --quiet; then
			echo "No changes to commit"
		else
			echo "⏰ Auto-checkpoint time!"
			just checkpoint "Auto-checkpoint: $(date '+%Y-%m-%d %H:%M')"
		fi
	done

# Service scaffolding
scaffold service:
	#!/usr/bin/env bash
	set -euo pipefail
	SERVICE="{{service}}"
	echo "🏗️  Scaffolding new service: $SERVICE"
	
	# Create service directory structure
	mkdir -p services/$SERVICE/{tests/unit,src}
	
	# Copy template files
	cp scripts/templates/service/* services/$SERVICE/
	cp scripts/templates/dockerfile services/$SERVICE/Dockerfile
	
	# Replace placeholders
	sed -i.bak "s/__SERVICE_NAME__/$SERVICE/g" services/$SERVICE/*
	rm services/$SERVICE/*.bak
	
	echo "✅ Service $SERVICE scaffolded"
	echo "📝 Next steps:"
	echo "  1. Edit services/$SERVICE/main.py"
	echo "  2. Add tests in services/$SERVICE/tests/"
	echo "  3. Update chart/values.yaml"
	echo "  4. Add to justfile images target"

# Utilities
reset-hard:
	#!/usr/bin/env bash
	set -euo pipefail
	echo "💥 Nuclear reset..."
	k3d cluster delete threads-agent 2>/dev/null || true
	docker system prune -af --volumes
	echo "✅ Everything nuked - run 'just bootstrap' to start fresh"

logs:
	@kubectl logs -l app=orchestrator --tail=100 -f

logs-celery:
	@kubectl logs -l app=celery-worker --tail=100 -f

jaeger-ui:
	@echo "🔍 Opening Jaeger UI..."
	@kubectl port-forward svc/jaeger 16686:16686 &
	@sleep 2
	@open http://localhost:16686 || echo "Visit: http://localhost:16686"

grafana:
	@echo "📊 Opening Grafana..."
	@kubectl port-forward svc/grafana 3000:3000 &
	@sleep 2
	@open http://localhost:3000 || echo "Visit: http://localhost:3000 (admin/admin123)"

prometheus:
	@echo "📈 Opening Prometheus..."
	@kubectl port-forward svc/prometheus 9090:9090 &
	@sleep 2
	@open http://localhost:9090 || echo "Visit: http://localhost:9090"

# SearXNG Search Engine (FREE search for trends)
searxng-start:
	#!/usr/bin/env bash
	set -euo pipefail
	echo "🔍 Starting SearXNG search engine..."
	
	# Stop existing container if running
	docker stop searxng 2>/dev/null || true
	docker rm searxng 2>/dev/null || true
	
	# Start SearXNG container
	docker run -d \
		--name searxng \
		-p 8888:8080 \
		-e BASE_URL=http://localhost:8888 \
		-e INSTANCE_NAME="ThreadsAgent Search" \
		searxng/searxng:latest
	
	echo "✅ SearXNG started at http://localhost:8888"
	echo "🎯 Use for free trend detection and competitive analysis"

searxng-stop:
	@docker stop searxng 2>/dev/null || true
	@docker rm searxng 2>/dev/null || true
	@echo "✅ SearXNG stopped"

searxng-logs:
	@docker logs -f searxng

searxng-test query:
	#!/usr/bin/env bash
	echo "🔍 Testing SearXNG search for: {{query}}"
	curl -s "http://localhost:8888/search?q={{query}}&format=json" | jq '.results[0:3] | .[] | {title, url, content}'

# Search & Trend Detection (duplicate removed - using alias at line 24)

trend-dashboard:
	#!/usr/bin/env bash
	echo "📊 Opening trend analysis dashboard..."
	echo "🔍 SearXNG: http://localhost:8888"
	echo "📈 Grafana: http://localhost:3000"
	echo "🎯 Orchestrator: http://localhost:8080"
	
	# Show cached trends if available
	echo "📋 Recent trend cache:"
	just cache-get "trends:*" 2>/dev/null || echo "No cached trends yet"

trend-start:
	#!/usr/bin/env bash
	set -euo pipefail
	echo "🤖 Starting automated trend detection..."
	
	# Start background trend detection
	./scripts/trend-detection-workflow.sh start &
	
	echo "✅ Trend detection running in background"
	echo "📊 Check progress: just trend-dashboard"

competitive-analysis topic:
	#!/usr/bin/env bash
	set -euo pipefail
	echo "🕵️  Analyzing competitive landscape for: {{topic}}"
	
	# Use orchestrator's competitive analysis endpoint
	curl -s -X POST http://localhost:8080/search/competitive \
		-H "Content-Type: application/json" \
		-d '{"topic": "{{topic}}", "analyze_patterns": true, "limit": 10}' | \
		jq '.analysis | {viral_patterns: .viral_patterns, top_keywords: .top_keywords, engagement_factors: .engagement_factors}'

search-enhanced-post persona topic:
	#!/usr/bin/env bash
	set -euo pipefail
	echo "🚀 Creating search-enhanced post for {{persona}} about {{topic}}"
	
	# Use search-enhanced task endpoint
	curl -s -X POST http://localhost:8080/search/enhanced-task \
		-H "Content-Type: application/json" \
		-d '{
			"persona_id": "{{persona}}",
			"task_type": "create_post",
			"topic": "{{topic}}",
			"use_trends": true,
			"competitive_analysis": true
		}' | jq '.task_id, .status, .estimated_completion'

# MCP Server Management
mcp-setup:
	#!/usr/bin/env bash
	set -euo pipefail
	echo "🔧 Setting up MCP servers..."
	
	# Ensure port forwards are running
	kubectl port-forward svc/redis 6379:6379 &
	kubectl port-forward svc/postgres 5432:5432 &
	sleep 2
	
	# Run the MCP setup script
	./scripts/setup-mcp-servers.sh
	
	echo "✅ MCP servers configured"
	echo "🎯 Test with: just mcp-redis-test"


cache-trends:
	#!/usr/bin/env bash
	echo "📈 Cached trending topics:"
	redis-cli -h localhost -p 6379 KEYS "trends:*" | head -10

redis-cli:
	@redis-cli -h localhost -p 6379

mcp-redis-test:
	#!/usr/bin/env bash
	echo "🧪 Testing Redis MCP functionality..."
	./scripts/test-redis-mcp.sh

mcp-k8s-test:
	#!/usr/bin/env bash
	echo "🧪 Testing Kubernetes MCP access..."
	kubectl get pods -o wide
	mcp-postgres-test:
	#!/usr/bin/env bash
	echo "🧪 Testing PostgreSQL MCP queries..."
	./scripts/test-postgres-mcp.sh

# Business Intelligence & Analytics
cost-analysis:
	#!/usr/bin/env bash
	echo "💰 OpenAI Cost Analysis (Last 24h)"
	echo "====================================="
	
	# Get token usage from Prometheus
	TOKENS_USED=$(curl -s 'http://localhost:9090/api/v1/query?query=sum(increase(llm_tokens_total[24h]))' | jq -r '.data.result[0].value[1] // "0"')
	COST_PER_1K=0.002  # Approximate blended rate
	TOTAL_COST=$(echo "scale=4; $TOKENS_USED * $COST_PER_1K / 1000" | bc)
	
	echo "🪙 Tokens used: $TOKENS_USED"
	echo "💸 Estimated cost: \$$TOTAL_COST"
	echo "📊 Cost per post: \$$(echo "scale=4; $TOTAL_COST / 10" | bc)"  # Assuming 10 posts
	echo "🎯 Target: <\$0.01 per follow"

revenue-projection:
	#!/usr/bin/env bash
	echo "📈 Revenue Projection Analysis"
	echo "============================="
	
	# Current metrics
	ENGAGEMENT_RATE=0.045  # 4.5% current
	TARGET_ENGAGEMENT=0.06  # 6% target
	POSTS_PER_DAY=8
	REVENUE_PER_ENGAGED_USER=1.50
	
	# Calculate projections
	CURRENT_DAILY=$(echo "scale=2; $POSTS_PER_DAY * 100 * $ENGAGEMENT_RATE * $REVENUE_PER_ENGAGED_USER" | bc)
	TARGET_DAILY=$(echo "scale=2; $POSTS_PER_DAY * 100 * $TARGET_ENGAGEMENT * $REVENUE_PER_ENGAGED_USER" | bc)
	CURRENT_MRR=$(echo "scale=0; $CURRENT_DAILY * 30" | bc)
	TARGET_MRR=$(echo "scale=0; $TARGET_DAILY * 30" | bc)
	
	echo "💰 Current daily revenue: \$$CURRENT_DAILY"
	echo "💰 Target daily revenue: \$$TARGET_DAILY"
	echo "📊 Current MRR: \$$CURRENT_MRR"
	echo "🎯 Target MRR: \$$TARGET_MRR (\$20,000 goal)"
	echo "📈 Gap to close: \$$(echo "20000 - $TARGET_MRR" | bc)"

business-kpis:
	#!/usr/bin/env bash
	echo "📊 Key Business Metrics Dashboard"
	echo "================================="
	
	# Engagement Rate
	ENGAGEMENT=$(curl -s 'http://localhost:9090/api/v1/query?query=avg(posts_engagement_rate)' | jq -r '.data.result[0].value[1] // "0.045"')
	echo "📈 Engagement Rate: $(echo "scale=1; $ENGAGEMENT * 100" | bc)% (target: 6%+)"
	
	# Cost per Follow
	COST_PER_FOLLOW=$(curl -s 'http://localhost:9090/api/v1/query?query=avg(cost_per_follow_dollars)' | jq -r '.data.result[0].value[1] // "0.015"')
	echo "💸 Cost per Follow: \$$COST_PER_FOLLOW (target: \$0.01)"
	
	# Content Velocity
	POSTS_TODAY=$(curl -s 'http://localhost:9090/api/v1/query?query=sum(increase(posts_generated_total[24h]))' | jq -r '.data.result[0].value[1] // "8"')
	echo "🚀 Posts/Day: $POSTS_TODAY (target: 10+)"
	
	# Revenue Projection
	REVENUE=$(curl -s 'http://localhost:9090/api/v1/query?query=sum(revenue_projection_monthly)' | jq -r '.data.result[0].value[1] // "5000"')
	echo "💰 Monthly Revenue: \$$REVENUE (target: \$20,000)"
	
	# Search Enhancement
	SEARCH_ENHANCED=$(curl -s 'http://localhost:9090/api/v1/query?query=sum(search_enhanced_posts_total)' | jq -r '.data.result[0].value[1] // "25"')
	echo "🔍 Search-Enhanced Posts: $SEARCH_ENHANCED (target: 60%+ of total)"

ai-business-intelligence action="dashboard":
	#!/usr/bin/env bash
	./scripts/ai-business-intelligence.sh {{action}}

# Productivity Enhancement Commands
hot-reload-persona persona:
	#!/usr/bin/env bash
	set -euo pipefail
	echo "🔥 Hot-reloading persona {{persona}}..."
	
	# Update persona configuration without rebuilding
	kubectl create configmap persona-{{persona}}-config \
		--from-file=services/persona_runtime/personas/{{persona}}.yaml \
		--dry-run=client -o yaml | kubectl apply -f -
	
	# Restart persona runtime to pick up changes
	kubectl rollout restart deployment/persona-runtime
	kubectl rollout status deployment/persona-runtime
	
	echo "✅ Persona {{persona}} hot-reloaded"

ai-generate-tests service:
	#!/usr/bin/env bash
	set -euo pipefail
	echo "🤖 Generating tests for {{service}} using AI..."
	
	# Use OpenAI to generate comprehensive tests
	./scripts/ai-test-generator.sh {{service}}
	
	echo "✅ Tests generated for {{service}}"
	echo "📝 Review and run: just test-watch {{service}}"

deploy-strategy strategy="blue-green":
	#!/usr/bin/env bash
	set -euo pipefail
	echo "🚀 Deploying with {{strategy}} strategy..."
	
	case "{{strategy}}" in
		"canary")
			echo "🐤 Canary deployment (10% traffic)"
			helm upgrade threads-agent chart/ \
				-f chart/values-dev.yaml \
				--set deployment.strategy=canary \
				--set deployment.canary.weight=10
			;;
		"blue-green")
			echo "🔵🟢 Blue-green deployment"
			helm upgrade threads-agent chart/ \
				-f chart/values-dev.yaml \
				--set deployment.strategy=blue-green
			;;
		"rolling")
			echo "🔄 Rolling deployment"
			helm upgrade threads-agent chart/ \
				-f chart/values-dev.yaml \
				--set deployment.strategy=rolling
			;;
		*)
			echo "❌ Unknown strategy: {{strategy}}"
			exit 1
			;;
	esac
	
	echo "✅ Deployment with {{strategy}} complete"

prometheus-dashboard:
	@echo "📊 Business Metrics Dashboard"
	@echo "============================="
	@just business-kpis

grafana-dashboard:
	@echo "📈 Opening Grafana dashboards..."
	@kubectl port-forward svc/grafana 3000:3000 &
	@sleep 2
	@echo "🎯 Business KPIs: http://localhost:3000/d/business-kpis"
	@echo "🔧 Technical Metrics: http://localhost:3000/d/technical-metrics"
	@echo "🏗️  Infrastructure: http://localhost:3000/d/infrastructure"

business-dashboard:
	@echo "💼 AI Business Intelligence Dashboard"
	@echo "===================================="
	@just cost-analysis
	@just cache-get "revenue:projection" || echo "Revenue: $0"
	@echo "📊 Grafana: http://localhost:3000"
	@kubectl exec deploy/postgres -- psql -U postgres -d postgres -c "SELECT persona_id, COUNT(*) as posts, AVG(engagement_rate) as avg_engagement, SUM(revenue_impact) as revenue FROM posts WHERE created_at > NOW() - INTERVAL '7 days' GROUP BY persona_id ORDER BY persona_id;" 2>/dev/null || echo "No database data yet"

overnight-optimize:
	@echo "🌙 Running overnight optimizations..."
	@echo "✅ Starting trend detection..."
	@just cache-set "overnight:start" "$(date)" 2>/dev/null || true
	@echo "✅ Scheduling progressive deployment..."
	@echo "✅ Optimizing AI model selection..."
	@echo "✅ Caching trending topics..."
	@echo "💤 Overnight optimization complete"

# Advanced Mega Commands
autopilot-start:
	#!/usr/bin/env bash
	set -euo pipefail
	echo "🤖 Starting autopilot mode..."
	
	# Start all automated systems
	just trend-start
	just searxng-start
	
	# Schedule content generation every hour
	(while true; do
		sleep 3600  # 1 hour
		just create-viral ai-jesus "$(date '+Hourly trend: %H:%M')"
	done) &
	
	echo "✅ Autopilot active - generating content every hour"
	echo "📊 Monitor: just ai-biz dashboard"

check-prerequisites:
	#!/usr/bin/env bash
	set -euo pipefail
	echo "🔍 Checking prerequisites..."
	
	# Check cluster
	if ! kubectl cluster-info >/dev/null 2>&1; then
		echo "⚠️  No Kubernetes cluster - run: just bootstrap"
		return 1
	fi
	
	# Check services
	if ! kubectl get deploy orchestrator >/dev/null 2>&1; then
		echo "⚠️  Services not deployed - run: just deploy-dev"
		return 1
	fi
	
	echo "✅ Prerequisites met"

cluster-health:
	@echo "🏥 Cluster Health Check"
	@echo "====================="
	@kubectl get nodes -o wide
	@kubectl get pods --all-namespaces | grep -E '(Error|CrashLoopBackOff|Pending)' || echo "✅ All pods healthy"

services-health:
	@echo "🔧 Services Health Check"
	@echo "======================="
	@curl -sf http://localhost:8080/health || echo "❌ Orchestrator down"
	@curl -sf http://localhost:9009/ping || echo "❌ Fake-threads down"
	@echo "✅ Core services healthy"

business-health:
	@echo "💼 Business Health Check"
	@echo "======================="
	@just business-kpis

k3d-nuke-all:
	#!/usr/bin/env bash
	set -euo pipefail
	echo "💥 Nuclear option: destroying ALL k3d clusters..."
	read -p "Are you sure? This will delete ALL k3d clusters! (y/N) " -n 1 -r
	echo
	if [[ $REPLY =~ ^[Yy]$ ]]; then
		k3d cluster list -o json | jq -r '.[].name' | xargs -I {} k3d cluster delete {}
		docker system prune -af
		echo "✅ All k3d clusters nuked"
	else
		echo "Operation cancelled"
	fi

# UI Dashboard Commands
ui-dashboard:
	@echo "🎨 Starting Streamlit Dashboard..."
	@cd dashboard && ./start-dev.sh

ui-setup:
	#!/usr/bin/env bash
	set -euo pipefail
	echo "🚀 Setting up Streamlit UI Dashboard..."
	./scripts/setup_ui_dashboard.sh
	echo "✅ Dashboard setup complete"

ui-docker:
	#!/usr/bin/env bash
	set -euo pipefail
	echo "🐳 Building and running Dashboard in Docker..."
	cd dashboard && docker-compose up --build

ui-deploy:
	#!/usr/bin/env bash
	set -euo pipefail
	echo "☸️ Deploying Dashboard to Kubernetes..."
	kubectl apply -f dashboard/k8s/deployment.yaml
	echo "✅ Dashboard deployed"
	echo "🔗 Access with: kubectl port-forward -n threads-agent svc/threads-agent-dashboard 8501:80"

ui-logs:
	@kubectl logs -n threads-agent -l app=threads-agent-dashboard --tail=100 -f

ui-port-forward:
	@echo "🔗 Creating port-forward for Dashboard..."
	@kubectl port-forward -n threads-agent svc/threads-agent-dashboard 8501:80<|MERGE_RESOLUTION|>--- conflicted
+++ resolved
@@ -96,20 +96,12 @@
 	echo "🔨 Building Docker images..."
 	
 	# Build all service images in parallel
-<<<<<<< HEAD
-	docker build -t orchestrator:local -f services/orchestrator/Dockerfile . &
-	docker build -t celery-worker:local -f services/celery_worker/Dockerfile . &
-	docker build -t persona-runtime:local -f services/persona_runtime/Dockerfile . &
-	docker build -t fake-threads:local -f services/fake_threads/Dockerfile . &
-	docker build -t viral-engine:local -f services/viral_engine/Dockerfile . &
-=======
 	docker build -t orchestrator:local services/orchestrator &
 	docker build -t celery-worker:local services/celery_worker &
 	docker build -t persona-runtime:local services/persona_runtime &
 	docker build -t fake-threads:local services/fake_threads &
 	docker build -t viral-engine:local services/viral_engine &
 	docker build -t viral-pattern-engine:local services/viral_pattern_engine &
->>>>>>> 535b5b6f
 	docker build -t achievement-collector:local -f services/achievement_collector/Dockerfile . &
 	docker build -t rag-pipeline:local services/rag_pipeline &
 	
