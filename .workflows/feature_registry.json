--- conflicted
+++ resolved
@@ -64,7 +64,6 @@
       "created": "2025-08-04T00:00:00Z"
     },
     {
-<<<<<<< HEAD
       "id": "feat-mlops-004-001",
       "epic_id": "mlops-004-chaos-engineering",
       "name": "Chaos Engineering Infrastructure",
@@ -105,7 +104,8 @@
       "name": "Interview Demo Platform",
       "status": "planned",
       "created": "2025-08-07T00:00:00Z"
-=======
+    },
+    {
       "id": "feat-235-001",
       "epic_id": "epic-235-comment-intent-dm-trigger",
       "name": "Real-time Comment Monitoring & Ingestion Pipeline",
@@ -181,7 +181,6 @@
       "name": "Analytics & Optimization Dashboard",
       "status": "planned",
       "created": "2025-08-05T00:00:00Z"
->>>>>>> 884b7b6d
     }
   ]
 }