{
  "features": [
    {
      "id": "feat-ai-job-001",
      "epic_id": "ai-job-week1",
      "name": "Achievement-to-Article Integration Layer",
      "status": "ready",
      "created": "2025-08-04T00:00:00Z"
    },
    {
      "id": "feat-ai-job-002",
      "epic_id": "ai-job-week1",
      "name": "Automated Content Generation Pipeline",
      "status": "ready",
      "created": "2025-08-04T00:00:00Z"
    },
    {
      "id": "feat-ai-job-003",
      "epic_id": "ai-job-week1",
      "name": "Company-Specific Portfolio API",
      "status": "ready",
      "created": "2025-08-04T00:00:00Z"
    },
    {
      "id": "feat-ai-job-004",
      "epic_id": "ai-job-week2",
      "name": "Weekly Content Generation Scheduler",
      "status": "planned",
      "created": "2025-08-04T00:00:00Z"
    },
    {
      "id": "feat-ai-job-005",
      "epic_id": "ai-job-week2",
      "name": "AI ROI Calculator Public Tool",
      "status": "planned",
      "created": "2025-08-04T00:00:00Z"
    },
    {
      "id": "feat-ai-job-006",
      "epic_id": "ai-job-week2",
      "name": "Content Performance Analytics",
      "status": "planned",
      "created": "2025-08-04T00:00:00Z"
    },
    {
      "id": "feat-ai-job-007",
      "epic_id": "ai-job-week3",
      "name": "AI-Powered Content Optimization",
      "status": "planned",
      "created": "2025-08-04T00:00:00Z"
    },
    {
      "id": "feat-ai-job-008",
      "epic_id": "ai-job-week3",
      "name": "Multi-Platform Publishing Expansion",
      "status": "planned",
      "created": "2025-08-04T00:00:00Z"
    },
    {
      "id": "feat-ai-job-009",
      "epic_id": "ai-job-week3",
      "name": "A/B Testing Framework",
      "status": "planned",
<<<<<<< HEAD
      "created": "2025-08-03T12:00:00+00:00",
      "priority": "medium",
      "effort": "medium",
      "estimated_hours": 102
    },
    {
      "id": "feat-282-001-multi-model-emotion-detector",
      "name": "Multi-Model Emotion Detection System",
      "epic": "epic-282-emotion-trajectory-mapping",
      "status": "planned",
      "created": "2025-08-03T12:00:00+00:00",
      "priority": "critical",
      "effort": "high",
      "estimated_hours": 98
    },
    {
      "id": "feat-282-002-temporal-trajectory-analyzer",
      "name": "Temporal Emotion Trajectory Analyzer",
      "epic": "epic-282-emotion-trajectory-mapping",
      "status": "planned",
      "created": "2025-08-03T12:00:00+00:00",
      "priority": "critical",
      "effort": "high",
      "estimated_hours": 138
    },
    {
      "id": "feat-282-003-emotion-engagement-correlator",
      "name": "Emotion-Engagement Correlation Engine",
      "epic": "epic-282-emotion-trajectory-mapping",
      "status": "planned",
      "created": "2025-08-03T12:00:00+00:00",
      "priority": "high",
      "effort": "high",
      "estimated_hours": 136
    },
    {
      "id": "feat-282-004-emotion-pattern-templates",
      "name": "Emotion Pattern Template Generation System",
      "epic": "epic-282-emotion-trajectory-mapping",
      "status": "planned",
      "created": "2025-08-03T12:00:00+00:00",
      "priority": "high",
      "effort": "medium",
      "estimated_hours": 104
    },
    {
      "id": "feat-282-005-realtime-pacing-optimizer",
      "name": "Real-time Emotion Pacing Optimizer",
      "epic": "epic-282-emotion-trajectory-mapping",
      "status": "planned",
      "created": "2025-08-03T12:00:00+00:00",
      "priority": "high",
      "effort": "medium",
      "estimated_hours": 100
    },
    {
      "id": "feat-282-006-emotion-database-schema",
      "name": "Emotion Database Schema and Storage System",
      "epic": "epic-282-emotion-trajectory-mapping",
      "status": "planned",
      "created": "2025-08-03T12:00:00+00:00",
      "priority": "medium",
      "effort": "medium",
      "estimated_hours": 88
    },
    {
      "id": "feat-282-007-content-pipeline-integration",
      "name": "Content Pipeline Emotion Integration",
      "epic": "epic-282-emotion-trajectory-mapping",
      "status": "planned",
      "created": "2025-08-03T12:00:00+00:00",
      "priority": "critical",
      "effort": "high",
      "estimated_hours": 138
    },
    {
      "id": "feat-282-008-monitoring-analytics",
      "name": "Emotion Analytics and Monitoring System",
      "epic": "epic-282-emotion-trajectory-mapping",
      "status": "planned",
      "created": "2025-08-03T12:00:00+00:00",
      "priority": "medium",
      "effort": "medium",
      "estimated_hours": 108
=======
      "created": "2025-08-04T00:00:00Z"
>>>>>>> a152e136
    }
  ]
}<|MERGE_RESOLUTION|>--- conflicted
+++ resolved
@@ -61,94 +61,7 @@
       "epic_id": "ai-job-week3",
       "name": "A/B Testing Framework",
       "status": "planned",
-<<<<<<< HEAD
-      "created": "2025-08-03T12:00:00+00:00",
-      "priority": "medium",
-      "effort": "medium",
-      "estimated_hours": 102
-    },
-    {
-      "id": "feat-282-001-multi-model-emotion-detector",
-      "name": "Multi-Model Emotion Detection System",
-      "epic": "epic-282-emotion-trajectory-mapping",
-      "status": "planned",
-      "created": "2025-08-03T12:00:00+00:00",
-      "priority": "critical",
-      "effort": "high",
-      "estimated_hours": 98
-    },
-    {
-      "id": "feat-282-002-temporal-trajectory-analyzer",
-      "name": "Temporal Emotion Trajectory Analyzer",
-      "epic": "epic-282-emotion-trajectory-mapping",
-      "status": "planned",
-      "created": "2025-08-03T12:00:00+00:00",
-      "priority": "critical",
-      "effort": "high",
-      "estimated_hours": 138
-    },
-    {
-      "id": "feat-282-003-emotion-engagement-correlator",
-      "name": "Emotion-Engagement Correlation Engine",
-      "epic": "epic-282-emotion-trajectory-mapping",
-      "status": "planned",
-      "created": "2025-08-03T12:00:00+00:00",
-      "priority": "high",
-      "effort": "high",
-      "estimated_hours": 136
-    },
-    {
-      "id": "feat-282-004-emotion-pattern-templates",
-      "name": "Emotion Pattern Template Generation System",
-      "epic": "epic-282-emotion-trajectory-mapping",
-      "status": "planned",
-      "created": "2025-08-03T12:00:00+00:00",
-      "priority": "high",
-      "effort": "medium",
-      "estimated_hours": 104
-    },
-    {
-      "id": "feat-282-005-realtime-pacing-optimizer",
-      "name": "Real-time Emotion Pacing Optimizer",
-      "epic": "epic-282-emotion-trajectory-mapping",
-      "status": "planned",
-      "created": "2025-08-03T12:00:00+00:00",
-      "priority": "high",
-      "effort": "medium",
-      "estimated_hours": 100
-    },
-    {
-      "id": "feat-282-006-emotion-database-schema",
-      "name": "Emotion Database Schema and Storage System",
-      "epic": "epic-282-emotion-trajectory-mapping",
-      "status": "planned",
-      "created": "2025-08-03T12:00:00+00:00",
-      "priority": "medium",
-      "effort": "medium",
-      "estimated_hours": 88
-    },
-    {
-      "id": "feat-282-007-content-pipeline-integration",
-      "name": "Content Pipeline Emotion Integration",
-      "epic": "epic-282-emotion-trajectory-mapping",
-      "status": "planned",
-      "created": "2025-08-03T12:00:00+00:00",
-      "priority": "critical",
-      "effort": "high",
-      "estimated_hours": 138
-    },
-    {
-      "id": "feat-282-008-monitoring-analytics",
-      "name": "Emotion Analytics and Monitoring System",
-      "epic": "epic-282-emotion-trajectory-mapping",
-      "status": "planned",
-      "created": "2025-08-03T12:00:00+00:00",
-      "priority": "medium",
-      "effort": "medium",
-      "estimated_hours": 108
-=======
       "created": "2025-08-04T00:00:00Z"
->>>>>>> a152e136
     }
   ]
 }