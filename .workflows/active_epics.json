--- conflicted
+++ resolved
@@ -19,12 +19,12 @@
       "created": "2025-08-04T00:00:00Z"
     },
     {
-<<<<<<< HEAD
       "id": "mlops-004-chaos-engineering",
       "name": "MLOPS-004: Chaos Engineering & Reliability Testing",
       "status": "planned",
       "created": "2025-08-07T00:00:00Z"
-=======
+    },
+    {
       "id": "epic-235-comment-intent-dm-trigger",
       "name": "[CRA-235] Comment Intent Analysis & DM Trigger System",
       "status": "planned",
@@ -35,7 +35,6 @@
       "name": "[CRA-236] Intelligent Conversation State Machine & DM Automation",
       "status": "planned",
       "created": "2025-08-05T00:00:00Z"
->>>>>>> 884b7b6d
     }
   ]
 }