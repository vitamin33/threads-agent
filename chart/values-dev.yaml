--- conflicted
+++ resolved
@@ -278,18 +278,16 @@
       serviceMonitor:
         enabled: false  # Disable ServiceMonitor (requires Prometheus Operator)
 
-<<<<<<< HEAD
 # Event Bus for event-driven architecture
 eventBus:
   enabled: true
   image:
     tag: "final"
-=======
+
 # Revenue service for monetization
 revenue:
   enabled: true
   image:
     repository: revenue
     tag: "local"
-    pullPolicy: IfNotPresent
->>>>>>> 19f45965
+    pullPolicy: IfNotPresent