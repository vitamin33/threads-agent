--- conflicted
+++ resolved
@@ -86,29 +86,10 @@
   credentials:
     # Get these from Meta Developer Dashboard
     # See docs/threads-api-setup.md for instructions
-<<<<<<< HEAD
-
-revenue:
-  enabled: true
-  image:
-    repository: revenue
-    tag: "local"
-    pullPolicy: IfNotPresent
-  replicas: 1
-  stripe:
-    # Use test keys for development
-    apiKey: "sk_test_placeholder"     # Replace with actual test key
-    webhookSecret: "whsec_test"       # Replace after setting up webhook
-    priceBasic: "price_test_basic"
-    pricePro: "price_test_pro"
-    priceEnterprise: "price_test_enterprise"
-  affiliateId: "viral123_dev"
-=======
     appId: ""                          # Your Threads App ID
     appSecret: ""                      # Your Threads App Secret
     accessToken: ""                    # User Access Token
     userId: ""                         # Your Threads User ID
->>>>>>> fa28b8ba
   resources:
     requests:
       memory: "256Mi"
