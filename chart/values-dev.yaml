--- conflicted
+++ resolved
@@ -1,34 +1,3 @@
-<<<<<<< HEAD
-# /chart/values-dev.yaml
-# ───────── service images built locally (v0.3.5) ─────────
-image:
-  repository: ghcr.io/threads-agent-stack/orchestrator
-  tag: "0.3.5"
-
-celeryWorker:
-  image:
-    repository: ghcr.io/threads-agent-stack/celery-worker
-    tag: "0.3.5"
-
-personaRuntime:
-  image:
-    repository: ghcr.io/threads-agent-stack/persona-runtime
-    tag: "0.3.5"
-
-rabbitmq:
-  url: "amqp://user:pass@rabbitmq:5672/%2f"
-
-# ───────── enable stub-stack services ─────────
-postgres:
-  enabled: true
-  storage: 1Gi       # matches pvc spec
-
-minio:
-  enabled: true
-  accessKey: "minio"
-  secretKey: "minio123"
-  storage: 1Gi       # small local disk
-=======
 # ────────────────────────────────────────────────────────
 #  values-dev.yaml  – local k3d overrides
 # ────────────────────────────────────────────────────────
@@ -47,7 +16,20 @@
   image:
     repository: persona-runtime
     tag: local
->>>>>>> a6dd1019
+
+rabbitmq:
+  url: "amqp://user:pass@rabbitmq:5672/%2f"
+
+# ───────── enable stub-stack services ─────────
+postgres:
+  enabled: true
+  storage: 1Gi       # matches pvc spec
+
+minio:
+  enabled: true
+  accessKey: "minio"
+  secretKey: "minio123"
+  storage: 1Gi       # small local disk
 
 fakeThreads:
   enabled: true
@@ -55,26 +37,19 @@
     repository: fake-threads
     tag: local
   port: 9009
-<<<<<<< HEAD
   pullSecret: ghcr-creds   # ← your personal GHCR PAT docker-login secret
-=======
-  # pullSecret *not* needed for local images
 
 postgres:
   enabled: true
->>>>>>> a6dd1019
 
 threadsService:
   name: fake-threads
   port: 9009
 
-<<<<<<< HEAD
-# ───────── misc ─────────
-=======
 rabbitmq:
   url: "amqp://user:pass@rabbitmq:5672/%2f"
 
->>>>>>> a6dd1019
+# ───────── misc ─────────
 replicaCount: 1
 service:
   type: ClusterIP
