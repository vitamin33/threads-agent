--- conflicted
+++ resolved
@@ -35,15 +35,9 @@
             - name: PERSONA_RUNTIME_URL
               value: "http://persona-runtime:8080"
             - name: POSTGRES_DSN
-<<<<<<< HEAD
               value: "postgresql://{{ .Values.postgres.auth.username }}:{{ .Values.postgres.auth.postgresPassword }}@postgres:5432/{{ .Values.postgres.auth.database }}"
             - name: DATABASE_URL
               value: "postgresql://{{ .Values.postgres.auth.username }}:{{ .Values.postgres.auth.postgresPassword }}@postgres:5432/{{ .Values.postgres.auth.database }}"
-=======
-              value: "postgresql://postgres:{{ .Values.postgres.auth.postgresPassword }}@postgres:5432/threads_agent"
-            - name: DATABASE_URL
-              value: "postgresql://postgres:{{ .Values.postgres.auth.postgresPassword }}@postgres:5432/threads_agent"
->>>>>>> 19f45965
             - name: QDRANT_URL
               value: "http://qdrant:6333"
             - name: VIRAL_ENGINE_URL
