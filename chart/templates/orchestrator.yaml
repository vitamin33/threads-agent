# chart/templates/orchestrator.yaml
apiVersion: apps/v1
kind: Deployment
metadata:
  name: orchestrator
  labels:
{{- include "threads.labels" . | nindent 4 }}
spec:
  replicas: {{ .Values.replicaCount }}
  selector:
    matchLabels:
      app: orchestrator
  template:
    metadata:
      labels:
        app: orchestrator
    spec:
      # uncomment if you later add a GHCR pull secret
      # imagePullSecrets:
      # - name: ghcr-creds
      containers:
        - name: orchestrator
          image: "{{ tpl .Values.image.repository $ }}:{{ tpl .Values.image.tag $ }}"
          imagePullPolicy: IfNotPresent
          env:
            - name: RABBITMQ_URL
              value: {{ .Values.rabbitmq.url }}
            - name: CELERY_BROKER_URL
              value: {{ .Values.rabbitmq.url }}
            - name: THREADS_BASE_URL
              value: "http://{{ .Values.threadsService.name }}:{{ .Values.threadsService.port }}"
            - name: POSTGRES_DSN
<<<<<<< HEAD
              value: "postgresql+psycopg2://postgres:pass@postgres:5432/threads_agent"
            - name: DATABASE_URL
              value: "postgresql://postgres:pass@postgres:5432/threads_agent"
=======
              value: "postgresql+psycopg2://postgres:{{ .Values.postgres.auth.postgresPassword }}@postgres:5432/postgres"
>>>>>>> bb7036d8
          envFrom:
            - secretRef:
                name: openai-secret
          ports:
            - name: http
              containerPort: 8080
            - name: metrics
              containerPort: 9090
          readinessProbe:
            httpGet:
              path: /health
              port: 8080
            initialDelaySeconds: 2
            periodSeconds: 5
{{- with .Values.resources }}
          resources:
{{ toYaml . | nindent 12 }}
{{- end }}

---
apiVersion: v1
kind: Service
metadata:
  name: orchestrator
spec:
  type: {{ .Values.service.type | default "ClusterIP" }}
  selector:
    app: orchestrator
  ports:
    - name: http
      port: {{ .Values.service.port | default 8080 }}
      targetPort: 8080<|MERGE_RESOLUTION|>--- conflicted
+++ resolved
@@ -30,13 +30,7 @@
             - name: THREADS_BASE_URL
               value: "http://{{ .Values.threadsService.name }}:{{ .Values.threadsService.port }}"
             - name: POSTGRES_DSN
-<<<<<<< HEAD
-              value: "postgresql+psycopg2://postgres:pass@postgres:5432/threads_agent"
-            - name: DATABASE_URL
-              value: "postgresql://postgres:pass@postgres:5432/threads_agent"
-=======
               value: "postgresql+psycopg2://postgres:{{ .Values.postgres.auth.postgresPassword }}@postgres:5432/postgres"
->>>>>>> bb7036d8
           envFrom:
             - secretRef:
                 name: openai-secret
