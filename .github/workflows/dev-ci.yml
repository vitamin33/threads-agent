--- conflicted
+++ resolved
@@ -235,7 +235,6 @@
           OPENAI_API_KEY: ${{ secrets.OPENAI_API_KEY }}
           OPENAI_MOCK: "1"
         run: |
-<<<<<<< HEAD
           # Retry helm install up to 3 times for CI reliability
           for i in 1 2 3; do
             helm upgrade --install threads ./chart \
@@ -252,13 +251,6 @@
                 fi
               }
           done
-=======
-          helm upgrade --install threads ./chart \
-            -f chart/values-ci.yaml \
-            --set openai.apiKey="$OPENAI_API_KEY" \
-            --wait --timeout 600s --debug \
-            --atomic
->>>>>>> 0334c3a9
 
       # ─── If Helm failed, dump cluster state ──────────────────────────────
       - name: Dump pod list + events if Helm failed
