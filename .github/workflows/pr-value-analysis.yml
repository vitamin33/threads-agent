name: PR Value Analysis

on:
  pull_request:
    types: [opened, edited, synchronize]
  workflow_dispatch:
    inputs:
      pr_number:
        description: 'PR number to analyze'
        required: true
        type: string

jobs:
  analyze-pr-value:
    runs-on: ubuntu-latest
    permissions:
      contents: read
      pull-requests: write
      issues: write
    
    steps:
    - name: Checkout code
      uses: actions/checkout@v4
    
    - name: Setup Python
      uses: actions/setup-python@v4
      with:
        python-version: '3.11'
    
    - name: Install GitHub CLI
      run: |
        curl -fsSL https://cli.github.com/packages/githubcli-archive-keyring.gpg | sudo gpg --dearmor -o /usr/share/keyrings/githubcli-archive-keyring.gpg
        echo "deb [arch=$(dpkg --print-architecture) signed-by=/usr/share/keyrings/githubcli-archive-keyring.gpg] https://cli.github.com/packages stable main" | sudo tee /etc/apt/sources.list.d/github-cli.list > /dev/null
        sudo apt update
        sudo apt install gh -y
    
    - name: Determine PR Number
      id: pr_number
      run: |
        if [ "${{ github.event_name }}" == "workflow_dispatch" ]; then
          echo "pr_number=${{ inputs.pr_number }}" >> $GITHUB_OUTPUT
        else
          echo "pr_number=${{ github.event.pull_request.number }}" >> $GITHUB_OUTPUT
        fi
    
    - name: Run PR Value Analysis
      env:
        GH_TOKEN: ${{ secrets.GITHUB_TOKEN }}
      run: |
        # Use the ultimate analyzer with all metrics and unified scoring
        python scripts/pr-value-analyzer-ultimate.py ${{ steps.pr_number.outputs.pr_number }}
    
    - name: Upload Analysis Results
      uses: actions/upload-artifact@v4
      with:
        name: pr-value-analysis
        path: |
          pr_${{ steps.pr_number.outputs.pr_number }}_value_analysis.json
          .achievements/pr_${{ steps.pr_number.outputs.pr_number }}_achievement.json
    
    - name: Comment PR with Value Summary
      if: github.event_name == 'pull_request'
      uses: actions/github-script@v7
      with:
        github-token: ${{ secrets.GITHUB_TOKEN }}
        script: |
          const fs = require('fs');
          const analysisFile = `pr_${{ steps.pr_number.outputs.pr_number }}_value_analysis.json`;
          const achievementFile = `.achievements/pr_${{ steps.pr_number.outputs.pr_number }}_achievement.json`;
          
          try {
            const data = JSON.parse(fs.readFileSync(analysisFile, 'utf8'));
            let achievementData = null;
            
            // Try to load achievement file for metric explanations
            try {
              achievementData = JSON.parse(fs.readFileSync(achievementFile, 'utf8'));
            } catch (e) {
              console.log('Achievement file not found, using basic explanations');
            }
            
            // Build comment
            let comment = '## 📊 Automated PR Value Analysis (Fair Scoring)\n\n';
            
            // PR Value Categories
            if (data.value_categories) {
              const activeCategories = Object.entries(data.value_categories)
                .filter(([_, score]) => score > 0.3)
                .sort(([_, a], [__, b]) => b - a);
              
              if (activeCategories.length > 0) {
                comment += '**Value Categories Detected**:\n';
                activeCategories.forEach(([cat, score]) => {
                  comment += `- ${cat}: ${Math.round(score * 100)}% confidence\n`;
                });
                comment += '\n';
              }
            }
            
            // Business Metrics with comprehensive explanations
            if (data.business_metrics && Object.keys(data.business_metrics).length > 0) {
              comment += '### 💰 Business Value\n';
              
              // Add comprehensive calculation transparency
              comment += '<details><summary>📐 How these metrics are calculated</summary>\n\n';
              
              if (achievementData?.metric_explanations?.business_metrics) {
                const explanations = achievementData.metric_explanations.business_metrics;
                
                comment += '| Metric | Formula | Meaning |\n';
                comment += '|--------|---------|---------|\n';
                
                for (const [metric, info] of Object.entries(explanations)) {
                  const displayName = metric.replace(/_/g, ' ').replace(/\b\w/g, l => l.toUpperCase());
                  comment += `| **${displayName}** | \`${info.formula}\` | ${info.meaning} |\n`;
                }
                
                comment += '\n**Baseline Assumptions:**\n';
                comment += '- RPS Baseline: 500 (typical microservice)\n';
                comment += '- Developer Rate: $150/hour\n';
                comment += '- Server Cost: $12k/year\n';
                comment += '- Bug Fix Cost: $5k average in production\n';
              } else {
                // Fallback to simple explanations
                comment += '- **Throughput Improvement**: `((current_rps / baseline_rps) - 1) × 100%`\n';
                comment += '- **Infrastructure Savings**: Based on RPS improvement reducing server needs\n';
                comment += '- **ROI**: `(annual_savings / development_cost) × 100%`\n';
                comment += '- **User Experience**: Score based on latency (<100ms = 10, <200ms = 9)\n';
                comment += '\n⚠️ **Note**: Baseline RPS assumed at 500. Actual baseline may vary.\n';
              }
              comment += '</details>\n\n';
              
              // Define inline explanations for all metrics
              const metricExplanations = {
                'throughput_improvement_percent': '(How much faster vs baseline)',
                'infrastructure_savings_estimate': '(Annual server cost reduction)',
                'servers_reduced': '(Servers eliminated by performance gains)',
                'developer_productivity_savings': '(Annual cost from efficiency gains)',
                'productivity_hours_saved': '(Developer hours saved per year)',
                'quality_improvement_savings': '(Cost avoided from prevented bugs)',
                'bugs_prevented_annually': '(Bugs caught before production)',
                'total_annual_savings': '(All savings combined)',
                'risk_adjusted_savings': '(Conservative estimate with confidence factor)',
                'total_investment': '(Cost to implement this PR)',
                'roi_year_one_percent': '(Return on investment in first year)',
                'payback_period_months': '(Time to recover investment)',
                'roi_three_year_percent': '(ROI over 3 years)',
                'user_experience_score': '(Based on latency: <200ms = 9/10)',
                'confidence_level': '(Estimate reliability: low/medium/high)'
              };
              
              for (const [key, value] of Object.entries(data.business_metrics)) {
                let displayValue = value;
                let explanation = metricExplanations[key] || '';
                
                // Format specific values
                if (key.includes('percent')) {
                  displayValue = `${value}%`;
                }
                if (key.includes('savings') || key.includes('investment') || key === 'revenue_impact_3yr') {
                  displayValue = `$${value.toLocaleString()}`;
                }
                if (key.includes('months')) {
                  displayValue = `${value} months`;
                }
                if (key.includes('hours')) {
                  displayValue = `${value.toLocaleString()} hours`;
                }
                
                // Add warnings for extreme values
                if (key === 'throughput_improvement_percent' && value > 200) {
                  explanation += ' ⚠️';
                }
                if (key === 'roi_year_one_percent' && value > 500) {
                  explanation += ' 🚀';
                }
                
                comment += `- **${key.replace(/_/g, ' ')}**: ${displayValue} ${explanation}\n`;
              }
              comment += '\n';
            }
            
            // Technical Metrics with explanations
            if (data.technical_metrics?.performance) {
              comment += '### 🚀 Performance Metrics\n';
              
              // Add performance explanations if available
              if (achievementData?.metric_explanations?.performance_metrics) {
                comment += '<details><summary>📊 What these metrics mean</summary>\n\n';
                const perfExplanations = achievementData.metric_explanations.performance_metrics;
                
                for (const [metric, info] of Object.entries(perfExplanations)) {
                  const displayName = metric.replace(/_/g, ' ').replace(/\b\w/g, l => l.toUpperCase());
                  comment += `**${displayName}**: ${info.meaning}\n`;
                  
                  if (info.industry_standards) {
                    comment += '- Industry Standards:\n';
                    for (const [level, desc] of Object.entries(info.industry_standards)) {
                      comment += `  - ${level}: ${desc}\n`;
                    }
                  }
                  if (info.user_perception) {
                    comment += '- User Perception:\n';
                    for (const [level, desc] of Object.entries(info.user_perception)) {
                      comment += `  - ${level}: ${desc}\n`;
                    }
                  }
                  if (info.quality_standards) {
                    comment += '- Quality Standards:\n';
                    for (const [level, desc] of Object.entries(info.quality_standards)) {
                      comment += `  - ${level}: ${desc}\n`;
                    }
                  }
                  comment += '\n';
                }
                comment += '</details>\n\n';
              }
              
              // Performance metric explanations
              const perfExplanations = {
                'peak_rps': '(Max requests/second - >1000 is high traffic)',
                'latency_ms': '(Response time - <200ms feels fast)',
                'test_coverage': '(% of code tested - >80% is excellent)',
                'success_rate': '(% of successful requests)',
                'error_rate': '(% of failed requests)'
              };
              
              for (const [key, value] of Object.entries(data.technical_metrics.performance)) {
                let displayValue = value;
                const explanation = perfExplanations[key] || '';
                
                if (key === 'test_coverage' || key === 'success_rate') {
                  displayValue = `${value}%`;
                }
                if (key === 'latency_ms') {
                  displayValue = `${value}ms`;
                }
                if (key === 'peak_rps') {
                  displayValue = `${value.toLocaleString()} RPS`;
                }
                
                comment += `- **${key.replace(/_/g, ' ')}**: ${displayValue} ${explanation}\n`;
              }
              comment += '\n';
            }
            
            // KPIs with detailed explanations
            if (data.kpis) {
              comment += '### 📈 Key Performance Indicators\n';
              const overall = data.kpis.overall_score || 0;
              comment += `- **Overall Score**: ${overall}/10 `;
              
              if (overall >= 7) {
                comment += '🌟 Excellent!\n';
              } else if (overall >= 5) {
                comment += '✅ Good\n';
              } else {
                comment += '⚠️ Needs Improvement\n';
              }
              
<<<<<<< HEAD
=======
              // Show individual scores if available
              if (data.kpis.individual_scores) {
                comment += '\n**Score Breakdown**:\n';
                for (const [key, value] of Object.entries(data.kpis.individual_scores)) {
                  comment += `- ${key.replace(/_/g, ' ')}: ${value}/10\n`;
                }
              }
              
>>>>>>> 296c196c
              // Add KPI explanations if available
              if (achievementData?.metric_explanations?.kpi_scores) {
                comment += '\n<details><summary>🎯 How scores are calculated</summary>\n\n';
                const kpiExplanations = achievementData.metric_explanations.kpi_scores;
                
                for (const [kpi, info] of Object.entries(kpiExplanations)) {
                  const displayName = kpi.replace(/_/g, ' ').replace(/\b\w/g, l => l.toUpperCase());
                  comment += `**${displayName}**:\n`;
                  comment += `- Formula: ${info.formula}\n`;
                  if (info.meaning) comment += `- Meaning: ${info.meaning}\n`;
                  
                  if (info.scale) {
                    comment += '- Scale:\n';
                    for (const [score, desc] of Object.entries(info.scale)) {
                      comment += `  - ${score}: ${desc}\n`;
                    }
                  }
                  if (info.weights) {
                    comment += '- Weights:\n';
                    for (const [component, weight] of Object.entries(info.weights)) {
                      comment += `  - ${component}: ${weight}\n`;
                    }
                  }
                  if (info.criteria) {
                    comment += '- Criteria:\n';
                    for (const criterion of info.criteria) {
                      comment += `  - ${criterion}\n`;
                    }
                  }
                  comment += '\n';
                }
                comment += '</details>\n\n';
              }
              
<<<<<<< HEAD
              // KPI explanations
              const kpiExplanations = {
                'performance_score': '(Based on RPS: 7/10 = >1000 RPS)',
                'quality_score': '(Test coverage / 10)',
                'business_value_score': '(ROI-based: 10/10 = >300% ROI)',
                'innovation_score': '(New patterns, AI/ML features, novel solutions)'
              };
              
              for (const [key, value] of Object.entries(data.kpis)) {
                if (key !== 'overall_score') {
                  const explanation = kpiExplanations[key] || '';
                  comment += `- **${key.replace(/_/g, ' ')}**: ${value}/10 ${explanation}\n`;
=======
              // Show weights if available
              if (data.scoring_weights) {
                comment += '\n**Scoring Weights** (for ' + data.pr_type + ' PRs):\n';
                for (const [key, value] of Object.entries(data.scoring_weights)) {
                  comment += `- ${key.replace(/_/g, ' ')}: ${(value * 100).toFixed(0)}%\n`;
>>>>>>> 296c196c
                }
              }
              
              comment += '\n';
            }
            
            // Achievement Tags
            if (data.achievement_tags && data.achievement_tags.length > 0) {
              comment += '### 🏷️ Achievement Tags\n';
              comment += data.achievement_tags.map(tag => `\`${tag}\``).join(' ');
              comment += '\n\n';
            }
            
            // Future Impact
            if (data.future_impact && Object.keys(data.future_impact).length > 0) {
              comment += '### 🔮 Projected Impact\n';
              // Future impact explanations
              const impactExplanations = {
                'revenue_impact_3yr': '(Projected 3-year revenue increase)',
                'competitive_advantage': '(Market position improvement)',
                'market_differentiation': '(Unique value proposition)',
                'technical_debt_reduction': '(Code quality improvement)',
                'maintenance_cost_reduction_percent': '(Ongoing cost savings)'
              };
              
              for (const [key, value] of Object.entries(data.future_impact)) {
                let displayValue = value;
                const explanation = impactExplanations[key] || '';
                
                if (key === 'revenue_impact_3yr') {
                  displayValue = `$${value.toLocaleString()}`;
                }
                if (key.includes('percent')) {
                  displayValue = `${value}%`;
                }
                
                comment += `- **${key.replace(/_/g, ' ')}**: ${displayValue} ${explanation}\n`;
              }
            }
            
            comment += '\n---\n';
            comment += '*This analysis was automatically generated by the PR Value Analyzer*';
            
            // Post comment
            await github.rest.issues.createComment({
              owner: context.repo.owner,
              repo: context.repo.repo,
              issue_number: ${{ steps.pr_number.outputs.pr_number }},
              body: comment
            });
            
          } catch (error) {
            console.error('Error posting analysis comment:', error);
          }
    
    - name: Store Achievement Data
      if: success()
      run: |
        # This would typically push to a metrics database or achievement tracking system
        echo "Achievement data stored in artifacts"
    
    - name: Push to Achievement Collector
      if: success() && env.ACHIEVEMENT_COLLECTOR_URL != ''
      env:
        ACHIEVEMENT_COLLECTOR_URL: ${{ secrets.ACHIEVEMENT_COLLECTOR_URL }}
        ACHIEVEMENT_API_KEY: ${{ secrets.ACHIEVEMENT_API_KEY }}
      run: |
        # Call achievement collector API to create enriched achievement
        if [ -n "$ACHIEVEMENT_COLLECTOR_URL" ]; then
          curl -X POST \
            "${ACHIEVEMENT_COLLECTOR_URL}/pr-analysis/analyze/${{ steps.pr_number.outputs.pr_number }}" \
            -H "Authorization: Bearer ${ACHIEVEMENT_API_KEY}" \
            -H "Content-Type: application/json" \
            --fail-with-body \
            || echo "Failed to push to achievement collector (non-critical)"
        fi<|MERGE_RESOLUTION|>--- conflicted
+++ resolved
@@ -258,8 +258,6 @@
                 comment += '⚠️ Needs Improvement\n';
               }
               
-<<<<<<< HEAD
-=======
               // Show individual scores if available
               if (data.kpis.individual_scores) {
                 comment += '\n**Score Breakdown**:\n';
@@ -268,7 +266,6 @@
                 }
               }
               
->>>>>>> 296c196c
               // Add KPI explanations if available
               if (achievementData?.metric_explanations?.kpi_scores) {
                 comment += '\n<details><summary>🎯 How scores are calculated</summary>\n\n';
@@ -303,26 +300,11 @@
                 comment += '</details>\n\n';
               }
               
-<<<<<<< HEAD
-              // KPI explanations
-              const kpiExplanations = {
-                'performance_score': '(Based on RPS: 7/10 = >1000 RPS)',
-                'quality_score': '(Test coverage / 10)',
-                'business_value_score': '(ROI-based: 10/10 = >300% ROI)',
-                'innovation_score': '(New patterns, AI/ML features, novel solutions)'
-              };
-              
-              for (const [key, value] of Object.entries(data.kpis)) {
-                if (key !== 'overall_score') {
-                  const explanation = kpiExplanations[key] || '';
-                  comment += `- **${key.replace(/_/g, ' ')}**: ${value}/10 ${explanation}\n`;
-=======
               // Show weights if available
               if (data.scoring_weights) {
                 comment += '\n**Scoring Weights** (for ' + data.pr_type + ' PRs):\n';
                 for (const [key, value] of Object.entries(data.scoring_weights)) {
                   comment += `- ${key.replace(/_/g, ' ')}: ${(value * 100).toFixed(0)}%\n`;
->>>>>>> 296c196c
                 }
               }
               
