--- conflicted
+++ resolved
@@ -66,7 +66,6 @@
 [mypy-aiohttp.*]
 ignore_missing_imports = True
 
-<<<<<<< HEAD
 [mypy-stripe.*]
 ignore_missing_imports = True
 
@@ -77,10 +76,7 @@
 ignore_missing_imports = True
 
 [mypy-anthropic.*]
-=======
-# Achievement collector - relaxed type checking for new service
-[mypy-services.achievement_collector.*]
-ignore_errors = True
+ignore_missing_imports = True
 
 [mypy-scripts.achievement-local-store]
 ignore_errors = True
@@ -92,5 +88,4 @@
 ignore_errors = True
 
 [mypy-markdown.*]
->>>>>>> 66e38c66
 ignore_missing_imports = True